<<<<<<< HEAD
2.2.4
 * Reject index queries while the index is building (CASSANDRA-8505)
 * CQL.textile syntax incorrectly includes optional keyspace for aggregate SFUNC and FINALFUNC (CASSANDRA-10747)
 * Fix JSON update with prepared statements (CASSANDRA-10631)
 * Don't do anticompaction after subrange repair (CASSANDRA-10422)
 * Fix SimpleDateType type compatibility (CASSANDRA-10027)
 * (Hadoop) fix splits calculation (CASSANDRA-10640)
 * (Hadoop) ensure that Cluster instances are always closed (CASSANDRA-10058)
 * (cqlsh) show partial trace if incomplete after max_trace_wait (CASSANDRA-7645)
 * Use most up-to-date version of schema for system tables (CASSANDRA-10652)
 * Deprecate memory_allocator in cassandra.yaml (CASSANDRA-10581,10628)
 * Expose phi values from failure detector via JMX and tweak debug
   and trace logging (CASSANDRA-9526)
 * Fix RangeNamesQueryPager (CASSANDRA-10509)
 * Deprecate Pig support (CASSANDRA-10542)
 * Reduce contention getting instances of CompositeType (CASSANDRA-10433)
Merged from 2.1:
=======
2.1.12
 * Status command in debian/ubuntu init script doesn't work (CASSANDRA-10213)
>>>>>>> 8cd13f13
 * Some DROP ... IF EXISTS incorrectly result in exceptions on non-existing KS (CASSANDRA-10658)
 * DeletionTime.compareTo wrong in rare cases (CASSANDRA-10749)
 * Force encoding when computing statement ids (CASSANDRA-10755)
 * Properly reject counters as map keys (CASSANDRA-10760)
 * Fix the sstable-needs-cleanup check (CASSANDRA-10740)
 * (cqlsh) Print column names before COPY operation (CASSANDRA-8935)
 * Make paging logic consistent between searcher impls (CASSANDRA-10683)
 * Fix CompressedInputStream for proper cleanup (CASSANDRA-10012)
 * (cqlsh) Support counters in COPY commands (CASSANDRA-9043)
 * Try next replica if not possible to connect to primary replica on
   ColumnFamilyRecordReader (CASSANDRA-2388)
 * Limit window size in DTCS (CASSANDRA-10280)
 * sstableloader does not use MAX_HEAP_SIZE env parameter (CASSANDRA-10188)
 * (cqlsh) Improve COPY TO performance and error handling (CASSANDRA-9304)
 * Don't remove level info when running upgradesstables (CASSANDRA-10692)
 * Create compression chunk for sending file only (CASSANDRA-10680)
 * Make buffered read size configurable (CASSANDRA-10249)
 * Forbid compact clustering column type changes in ALTER TABLE (CASSANDRA-8879)
 * Reject incremental repair with subrange repair (CASSANDRA-10422)
 * Add a nodetool command to refresh size_estimates (CASSANDRA-9579)
 * Shutdown compaction in drain to prevent leak (CASSANDRA-10079)
 * Invalidate cache after stream receive task is completed (CASSANDRA-10341)
 * Reject counter writes in CQLSSTableWriter (CASSANDRA-10258)
 * Remove superfluous COUNTER_MUTATION stage mapping (CASSANDRA-10605)
 * Improve json2sstable error reporting on nonexistent columns (CASSANDRA-10401)
 * (cqlsh) fix COPY using wrong variable name for time_format (CASSANDRA-10633)
 * Do not run SizeEstimatesRecorder if a node is not a member of the ring (CASSANDRA-9912)
 * Improve handling of dead nodes in gossip (CASSANDRA-10298)
 * Fix logback-tools.xml incorrectly configured for outputing to System.err
   (CASSANDRA-9937)
 * Fix streaming to catch exception so retry not fail (CASSANDRA-10557)
 * Add validation method to PerRowSecondaryIndex (CASSANDRA-10092)
 * Support encrypted and plain traffic on the same port (CASSANDRA-10559)
 * Do STCS in DTCS windows (CASSANDRA-10276)
 * Don't try to get ancestors from half-renamed sstables (CASSANDRA-10501)
 * Avoid repetition of JVM_OPTS in debian package (CASSANDRA-10251)
 * Fix potential NPE from handling result of SIM.highestSelectivityIndex (CASSANDRA-10550)
 * Fix paging issues with partitions containing only static columns data (CASSANDRA-10381)
 * Fix conditions on static columns (CASSANDRA-10264)
 * AssertionError: attempted to delete non-existing file CommitLog (CASSANDRA-10377)
 * (cqlsh) Distinguish negative and positive infinity in output (CASSANDRA-10523)
 * (cqlsh) allow custom time_format for COPY TO (CASSANDRA-8970)
 * Don't allow startup if the node's rack has changed (CASSANDRA-10242)
 * Fix sorting for queries with an IN condition on partition key columns (CASSANDRA-10363)


2.2.3
 * Avoid NoClassDefFoundError during DataDescriptor initialization on windows (CASSANDRA-10412)
 * Preserve case of quoted Role & User names (CASSANDRA-10394)
 * cqlsh pg-style-strings broken (CASSANDRA-10484)
 * Make Hadoop CF splits more polite to custom orderered partitioners (CASSANDRA-10400)
 * Fix the regression when using LIMIT with aggregates (CASSANDRA-10487)
Merged from 2.1:
 * Fix mmap file segment seeking to EOF (CASSANDRA-10478)
 * Allow LOCAL_JMX to be easily overridden (CASSANDRA-10275)
 * Mark nodes as dead even if they've already left (CASSANDRA-10205)
 * Update internal python driver used by cqlsh (CASSANDRA-10161, CASSANDRA-10507)


2.2.2
 * cqlsh prompt includes name of keyspace after failed `use` statement (CASSANDRA-10369)
 * Configurable page size in cqlsh (CASSANDRA-9855)
 * Defer default role manager setup until all nodes are on 2.2+ (CASSANDRA-9761)
 * Cancel transaction for sstables we wont redistribute index summary
   for (CASSANDRA-10270)
 * Handle missing RoleManager in config after upgrade to 2.2 (CASSANDRA-10209) 
 * Retry snapshot deletion after compaction and gc on Windows (CASSANDRA-10222)
 * Fix failure to start with space in directory path on Windows (CASSANDRA-10239)
 * Fix repair hang when snapshot failed (CASSANDRA-10057)
 * Fall back to 1/4 commitlog volume for commitlog_total_space on small disks
   (CASSANDRA-10199)
Merged from 2.1:
 * Bulk Loader API could not tolerate even node failure (CASSANDRA-10347)
 * Avoid misleading pushed notifications when multiple nodes
   share an rpc_address (CASSANDRA-10052)
 * Fix dropping undroppable when message queue is full (CASSANDRA-10113)
 * Fix potential ClassCastException during paging (CASSANDRA-10352)
 * Prevent ALTER TYPE from creating circular references (CASSANDRA-10339)
 * Fix cache handling of 2i and base tables (CASSANDRA-10155, 10359)
 * Fix NPE in nodetool compactionhistory (CASSANDRA-9758)
 * (Pig) support BulkOutputFormat as a URL parameter (CASSANDRA-7410)
 * BATCH statement is broken in cqlsh (CASSANDRA-10272)
 * Added configurable warning threshold for GC duration (CASSANDRA-8907)
 * (cqlsh) Make cqlsh PEP8 Compliant (CASSANDRA-10066)
 * (cqlsh) Fix error when starting cqlsh with --debug (CASSANDRA-10282)
 * Scrub, Cleanup and Upgrade do not unmark compacting until all operations
   have completed, regardless of the occurence of exceptions (CASSANDRA-10274)
 * Fix handling of streaming EOF (CASSANDRA-10206)
 * Only check KeyCache when it is enabled
 * Change streaming_socket_timeout_in_ms default to 1 hour (CASSANDRA-8611)
 * (cqlsh) update list of CQL keywords (CASSANDRA-9232)
 * Add nodetool gettraceprobability command (CASSANDRA-10234)
Merged from 2.0:
 * Fix rare race where older gossip states can be shadowed (CASSANDRA-10366)
 * Fix consolidating racks violating the RF contract (CASSANDRA-10238)
 * Disallow decommission when node is in drained state (CASSANDRA-8741)


2.2.1
 * Fix race during construction of commit log (CASSANDRA-10049)
 * Fix LeveledCompactionStrategyTest (CASSANDRA-9757)
 * Fix broken UnbufferedDataOutputStreamPlus.writeUTF (CASSANDRA-10203)
 * (cqlsh) add CLEAR command (CASSANDRA-10086)
 * Support string literals as Role names for compatibility (CASSANDRA-10135)
 * Allow count(*) and count(1) to be use as normal aggregation (CASSANDRA-10114)
 * An NPE is thrown if the column name is unknown for an IN relation (CASSANDRA-10043)
 * Apply commit_failure_policy to more errors on startup (CASSANDRA-9749)
 * Fix histogram overflow exception (CASSANDRA-9973)
 * Route gossip messages over dedicated socket (CASSANDRA-9237)
 * Add checksum to saved cache files (CASSANDRA-9265)
 * Log warning when using an aggregate without partition key (CASSANDRA-9737)
 * Avoid grouping sstables for anticompaction with DTCS (CASSANDRA-9900)
 * UDF / UDA execution time in trace (CASSANDRA-9723)
 * Fix broken internode SSL (CASSANDRA-9884)
Merged from 2.1:
 * Change streaming_socket_timeout_in_ms default to 1 hour (CASSANDRA-8611)
 * (cqlsh) update list of CQL keywords (CASSANDRA-9232)
 * Avoid race condition during read repair (CASSANDRA-9460)
 * (cqlsh) default load-from-file encoding to utf-8 (CASSANDRA-9898)
 * Avoid returning Permission.NONE when failing to query users table (CASSANDRA-10168)
 * (cqlsh) Allow encoding to be set through command line (CASSANDRA-10004)
 * Add new JMX methods to change local compaction strategy (CASSANDRA-9965)
 * Write hints for paxos commits (CASSANDRA-7342)
 * (cqlsh) Fix timestamps before 1970 on Windows, always
   use UTC for timestamp display (CASSANDRA-10000)
 * (cqlsh) Avoid overwriting new config file with old config
   when both exist (CASSANDRA-9777)
 * Release snapshot selfRef when doing snapshot repair (CASSANDRA-9998)
 * Cannot replace token does not exist - DN node removed as Fat Client (CASSANDRA-9871)
 * Fix handling of enable/disable autocompaction (CASSANDRA-9899)
 * Add consistency level to tracing ouput (CASSANDRA-9827)
 * Remove repair snapshot leftover on startup (CASSANDRA-7357)
 * Use random nodes for batch log when only 2 racks (CASSANDRA-8735)
 * Ensure atomicity inside thrift and stream session (CASSANDRA-7757)
 * Fix nodetool info error when the node is not joined (CASSANDRA-9031)
Merged from 2.0:
 * Make getFullyExpiredSSTables less expensive (CASSANDRA-9882)
 * Log when messages are dropped due to cross_node_timeout (CASSANDRA-9793)
 * Don't track hotness when opening from snapshot for validation (CASSANDRA-9382)


2.2.0
 * Allow the selection of columns together with aggregates (CASSANDRA-9767)
 * Fix cqlsh copy methods and other windows specific issues (CASSANDRA-9795)
 * Don't wrap byte arrays in SequentialWriter (CASSANDRA-9797)
 * sum() and avg() functions missing for smallint and tinyint types (CASSANDRA-9671)
 * Revert CASSANDRA-9542 (allow native functions in UDA) (CASSANDRA-9771)
Merged from 2.1:
 * Fix MarshalException when upgrading superColumn family (CASSANDRA-9582)
 * Fix broken logging for "empty" flushes in Memtable (CASSANDRA-9837)
 * Handle corrupt files on startup (CASSANDRA-9686)
 * Fix clientutil jar and tests (CASSANDRA-9760)
 * (cqlsh) Allow the SSL protocol version to be specified through the
   config file or environment variables (CASSANDRA-9544)
Merged from 2.0:
 * Add tool to find why expired sstables are not getting dropped (CASSANDRA-10015)
 * Remove erroneous pending HH tasks from tpstats/jmx (CASSANDRA-9129)
 * Don't cast expected bf size to an int (CASSANDRA-9959)
 * checkForEndpointCollision fails for legitimate collisions (CASSANDRA-9765)
 * Complete CASSANDRA-8448 fix (CASSANDRA-9519)
 * Don't include auth credentials in debug log (CASSANDRA-9682)
 * Can't transition from write survey to normal mode (CASSANDRA-9740)
 * Scrub (recover) sstables even when -Index.db is missing (CASSANDRA-9591)
 * Fix growing pending background compaction (CASSANDRA-9662)


2.2.0-rc2
 * Re-enable memory-mapped I/O on Windows (CASSANDRA-9658)
 * Warn when an extra-large partition is compacted (CASSANDRA-9643)
 * (cqlsh) Allow setting the initial connection timeout (CASSANDRA-9601)
 * BulkLoader has --transport-factory option but does not use it (CASSANDRA-9675)
 * Allow JMX over SSL directly from nodetool (CASSANDRA-9090)
 * Update cqlsh for UDFs (CASSANDRA-7556)
 * Change Windows kernel default timer resolution (CASSANDRA-9634)
 * Deprected sstable2json and json2sstable (CASSANDRA-9618)
 * Allow native functions in user-defined aggregates (CASSANDRA-9542)
 * Don't repair system_distributed by default (CASSANDRA-9621)
 * Fix mixing min, max, and count aggregates for blob type (CASSANRA-9622)
 * Rename class for DATE type in Java driver (CASSANDRA-9563)
 * Duplicate compilation of UDFs on coordinator (CASSANDRA-9475)
 * Fix connection leak in CqlRecordWriter (CASSANDRA-9576)
 * Mlockall before opening system sstables & remove boot_without_jna option (CASSANDRA-9573)
 * Add functions to convert timeuuid to date or time, deprecate dateOf and unixTimestampOf (CASSANDRA-9229)
 * Make sure we cancel non-compacting sstables from LifecycleTransaction (CASSANDRA-9566)
 * Fix deprecated repair JMX API (CASSANDRA-9570)
 * Add logback metrics (CASSANDRA-9378)
 * Update and refactor ant test/test-compression to run the tests in parallel (CASSANDRA-9583)
 * Fix upgrading to new directory for secondary index (CASSANDRA-9687)
Merged from 2.1:
 * (cqlsh) Fix bad check for CQL compatibility when DESCRIBE'ing
   COMPACT STORAGE tables with no clustering columns
 * Eliminate strong self-reference chains in sstable ref tidiers (CASSANDRA-9656)
 * Ensure StreamSession uses canonical sstable reader instances (CASSANDRA-9700) 
 * Ensure memtable book keeping is not corrupted in the event we shrink usage (CASSANDRA-9681)
 * Update internal python driver for cqlsh (CASSANDRA-9064)
 * Fix IndexOutOfBoundsException when inserting tuple with too many
   elements using the string literal notation (CASSANDRA-9559)
 * Enable describe on indices (CASSANDRA-7814)
 * Fix incorrect result for IN queries where column not found (CASSANDRA-9540)
 * ColumnFamilyStore.selectAndReference may block during compaction (CASSANDRA-9637)
 * Fix bug in cardinality check when compacting (CASSANDRA-9580)
 * Fix memory leak in Ref due to ConcurrentLinkedQueue.remove() behaviour (CASSANDRA-9549)
 * Make rebuild only run one at a time (CASSANDRA-9119)
Merged from 2.0:
 * Avoid NPE in AuthSuccess#decode (CASSANDRA-9727)
 * Add listen_address to system.local (CASSANDRA-9603)
 * Bug fixes to resultset metadata construction (CASSANDRA-9636)
 * Fix setting 'durable_writes' in ALTER KEYSPACE (CASSANDRA-9560)
 * Avoids ballot clash in Paxos (CASSANDRA-9649)
 * Improve trace messages for RR (CASSANDRA-9479)
 * Fix suboptimal secondary index selection when restricted
   clustering column is also indexed (CASSANDRA-9631)
 * (cqlsh) Add min_threshold to DTCS option autocomplete (CASSANDRA-9385)
 * Fix error message when attempting to create an index on a column
   in a COMPACT STORAGE table with clustering columns (CASSANDRA-9527)
 * 'WITH WITH' in alter keyspace statements causes NPE (CASSANDRA-9565)
 * Expose some internals of SelectStatement for inspection (CASSANDRA-9532)
 * ArrivalWindow should use primitives (CASSANDRA-9496)
 * Periodically submit background compaction tasks (CASSANDRA-9592)
 * Set HAS_MORE_PAGES flag to false when PagingState is null (CASSANDRA-9571)


2.2.0-rc1
 * Compressed commit log should measure compressed space used (CASSANDRA-9095)
 * Fix comparison bug in CassandraRoleManager#collectRoles (CASSANDRA-9551)
 * Add tinyint,smallint,time,date support for UDFs (CASSANDRA-9400)
 * Deprecates SSTableSimpleWriter and SSTableSimpleUnsortedWriter (CASSANDRA-9546)
 * Empty INITCOND treated as null in aggregate (CASSANDRA-9457)
 * Remove use of Cell in Thrift MapReduce classes (CASSANDRA-8609)
 * Integrate pre-release Java Driver 2.2-rc1, custom build (CASSANDRA-9493)
 * Clean up gossiper logic for old versions (CASSANDRA-9370)
 * Fix custom payload coding/decoding to match the spec (CASSANDRA-9515)
 * ant test-all results incomplete when parsed (CASSANDRA-9463)
 * Disallow frozen<> types in function arguments and return types for
   clarity (CASSANDRA-9411)
 * Static Analysis to warn on unsafe use of Autocloseable instances (CASSANDRA-9431)
 * Update commitlog archiving examples now that commitlog segments are
   not recycled (CASSANDRA-9350)
 * Extend Transactional API to sstable lifecycle management (CASSANDRA-8568)
 * (cqlsh) Add support for native protocol 4 (CASSANDRA-9399)
 * Ensure that UDF and UDAs are keyspace-isolated (CASSANDRA-9409)
 * Revert CASSANDRA-7807 (tracing completion client notifications) (CASSANDRA-9429)
 * Add ability to stop compaction by ID (CASSANDRA-7207)
 * Let CassandraVersion handle SNAPSHOT version (CASSANDRA-9438)
Merged from 2.1:
 * (cqlsh) Fix using COPY through SOURCE or -f (CASSANDRA-9083)
 * Fix occasional lack of `system` keyspace in schema tables (CASSANDRA-8487)
 * Use ProtocolError code instead of ServerError code for native protocol
   error responses to unsupported protocol versions (CASSANDRA-9451)
 * Default commitlog_sync_batch_window_in_ms changed to 2ms (CASSANDRA-9504)
 * Fix empty partition assertion in unsorted sstable writing tools (CASSANDRA-9071)
 * Ensure truncate without snapshot cannot produce corrupt responses (CASSANDRA-9388) 
 * Consistent error message when a table mixes counter and non-counter
   columns (CASSANDRA-9492)
 * Avoid getting unreadable keys during anticompaction (CASSANDRA-9508)
 * (cqlsh) Better float precision by default (CASSANDRA-9224)
 * Improve estimated row count (CASSANDRA-9107)
 * Optimize range tombstone memory footprint (CASSANDRA-8603)
 * Use configured gcgs in anticompaction (CASSANDRA-9397)
Merged from 2.0:
 * Don't accumulate more range than necessary in RangeTombstone.Tracker (CASSANDRA-9486)
 * Add broadcast and rpc addresses to system.local (CASSANDRA-9436)
 * Always mark sstable suspect when corrupted (CASSANDRA-9478)
 * Add database users and permissions to CQL3 documentation (CASSANDRA-7558)
 * Allow JVM_OPTS to be passed to standalone tools (CASSANDRA-5969)
 * Fix bad condition in RangeTombstoneList (CASSANDRA-9485)
 * Fix potential StackOverflow when setting CrcCheckChance over JMX (CASSANDRA-9488)
 * Fix null static columns in pages after the first, paged reversed
   queries (CASSANDRA-8502)
 * Fix counting cache serialization in request metrics (CASSANDRA-9466)
 * Add option not to validate atoms during scrub (CASSANDRA-9406)


2.2.0-beta1
 * Introduce Transactional API for internal state changes (CASSANDRA-8984)
 * Add a flag in cassandra.yaml to enable UDFs (CASSANDRA-9404)
 * Better support of null for UDF (CASSANDRA-8374)
 * Use ecj instead of javassist for UDFs (CASSANDRA-8241)
 * faster async logback configuration for tests (CASSANDRA-9376)
 * Add `smallint` and `tinyint` data types (CASSANDRA-8951)
 * Avoid thrift schema creation when native driver is used in stress tool (CASSANDRA-9374)
 * Make Functions.declared thread-safe
 * Add client warnings to native protocol v4 (CASSANDRA-8930)
 * Allow roles cache to be invalidated (CASSANDRA-8967)
 * Upgrade Snappy (CASSANDRA-9063)
 * Don't start Thrift rpc by default (CASSANDRA-9319)
 * Only stream from unrepaired sstables with incremental repair (CASSANDRA-8267)
 * Aggregate UDFs allow SFUNC return type to differ from STYPE if FFUNC specified (CASSANDRA-9321)
 * Remove Thrift dependencies in bundled tools (CASSANDRA-8358)
 * Disable memory mapping of hsperfdata file for JVM statistics (CASSANDRA-9242)
 * Add pre-startup checks to detect potential incompatibilities (CASSANDRA-8049)
 * Distinguish between null and unset in protocol v4 (CASSANDRA-7304)
 * Add user/role permissions for user-defined functions (CASSANDRA-7557)
 * Allow cassandra config to be updated to restart daemon without unloading classes (CASSANDRA-9046)
 * Don't initialize compaction writer before checking if iter is empty (CASSANDRA-9117)
 * Don't execute any functions at prepare-time (CASSANDRA-9037)
 * Share file handles between all instances of a SegmentedFile (CASSANDRA-8893)
 * Make it possible to major compact LCS (CASSANDRA-7272)
 * Make FunctionExecutionException extend RequestExecutionException
   (CASSANDRA-9055)
 * Add support for SELECT JSON, INSERT JSON syntax and new toJson(), fromJson()
   functions (CASSANDRA-7970)
 * Optimise max purgeable timestamp calculation in compaction (CASSANDRA-8920)
 * Constrain internode message buffer sizes, and improve IO class hierarchy (CASSANDRA-8670) 
 * New tool added to validate all sstables in a node (CASSANDRA-5791)
 * Push notification when tracing completes for an operation (CASSANDRA-7807)
 * Delay "node up" and "node added" notifications until native protocol server is started (CASSANDRA-8236)
 * Compressed Commit Log (CASSANDRA-6809)
 * Optimise IntervalTree (CASSANDRA-8988)
 * Add a key-value payload for third party usage (CASSANDRA-8553, 9212)
 * Bump metrics-reporter-config dependency for metrics 3.0 (CASSANDRA-8149)
 * Partition intra-cluster message streams by size, not type (CASSANDRA-8789)
 * Add WriteFailureException to native protocol, notify coordinator of
   write failures (CASSANDRA-8592)
 * Convert SequentialWriter to nio (CASSANDRA-8709)
 * Add role based access control (CASSANDRA-7653, 8650, 7216, 8760, 8849, 8761, 8850)
 * Record client ip address in tracing sessions (CASSANDRA-8162)
 * Indicate partition key columns in response metadata for prepared
   statements (CASSANDRA-7660)
 * Merge UUIDType and TimeUUIDType parse logic (CASSANDRA-8759)
 * Avoid memory allocation when searching index summary (CASSANDRA-8793)
 * Optimise (Time)?UUIDType Comparisons (CASSANDRA-8730)
 * Make CRC32Ex into a separate maven dependency (CASSANDRA-8836)
 * Use preloaded jemalloc w/ Unsafe (CASSANDRA-8714, 9197)
 * Avoid accessing partitioner through StorageProxy (CASSANDRA-8244, 8268)
 * Upgrade Metrics library and remove depricated metrics (CASSANDRA-5657)
 * Serializing Row cache alternative, fully off heap (CASSANDRA-7438)
 * Duplicate rows returned when in clause has repeated values (CASSANDRA-6707)
 * Make CassandraException unchecked, extend RuntimeException (CASSANDRA-8560)
 * Support direct buffer decompression for reads (CASSANDRA-8464)
 * DirectByteBuffer compatible LZ4 methods (CASSANDRA-7039)
 * Group sstables for anticompaction correctly (CASSANDRA-8578)
 * Add ReadFailureException to native protocol, respond
   immediately when replicas encounter errors while handling
   a read request (CASSANDRA-7886)
 * Switch CommitLogSegment from RandomAccessFile to nio (CASSANDRA-8308)
 * Allow mixing token and partition key restrictions (CASSANDRA-7016)
 * Support index key/value entries on map collections (CASSANDRA-8473)
 * Modernize schema tables (CASSANDRA-8261)
 * Support for user-defined aggregation functions (CASSANDRA-8053)
 * Fix NPE in SelectStatement with empty IN values (CASSANDRA-8419)
 * Refactor SelectStatement, return IN results in natural order instead
   of IN value list order and ignore duplicate values in partition key IN restrictions (CASSANDRA-7981)
 * Support UDTs, tuples, and collections in user-defined
   functions (CASSANDRA-7563)
 * Fix aggregate fn results on empty selection, result column name,
   and cqlsh parsing (CASSANDRA-8229)
 * Mark sstables as repaired after full repair (CASSANDRA-7586)
 * Extend Descriptor to include a format value and refactor reader/writer
   APIs (CASSANDRA-7443)
 * Integrate JMH for microbenchmarks (CASSANDRA-8151)
 * Keep sstable levels when bootstrapping (CASSANDRA-7460)
 * Add Sigar library and perform basic OS settings check on startup (CASSANDRA-7838)
 * Support for aggregation functions (CASSANDRA-4914)
 * Remove cassandra-cli (CASSANDRA-7920)
 * Accept dollar quoted strings in CQL (CASSANDRA-7769)
 * Make assassinate a first class command (CASSANDRA-7935)
 * Support IN clause on any partition key column (CASSANDRA-7855)
 * Support IN clause on any clustering column (CASSANDRA-4762)
 * Improve compaction logging (CASSANDRA-7818)
 * Remove YamlFileNetworkTopologySnitch (CASSANDRA-7917)
 * Do anticompaction in groups (CASSANDRA-6851)
 * Support user-defined functions (CASSANDRA-7395, 7526, 7562, 7740, 7781, 7929,
   7924, 7812, 8063, 7813, 7708)
 * Permit configurable timestamps with cassandra-stress (CASSANDRA-7416)
 * Move sstable RandomAccessReader to nio2, which allows using the
   FILE_SHARE_DELETE flag on Windows (CASSANDRA-4050)
 * Remove CQL2 (CASSANDRA-5918)
 * Optimize fetching multiple cells by name (CASSANDRA-6933)
 * Allow compilation in java 8 (CASSANDRA-7028)
 * Make incremental repair default (CASSANDRA-7250)
 * Enable code coverage thru JaCoCo (CASSANDRA-7226)
 * Switch external naming of 'column families' to 'tables' (CASSANDRA-4369) 
 * Shorten SSTable path (CASSANDRA-6962)
 * Use unsafe mutations for most unit tests (CASSANDRA-6969)
 * Fix race condition during calculation of pending ranges (CASSANDRA-7390)
 * Fail on very large batch sizes (CASSANDRA-8011)
 * Improve concurrency of repair (CASSANDRA-6455, 8208, 9145)
 * Select optimal CRC32 implementation at runtime (CASSANDRA-8614)
 * Evaluate MurmurHash of Token once per query (CASSANDRA-7096)
 * Generalize progress reporting (CASSANDRA-8901)
 * Resumable bootstrap streaming (CASSANDRA-8838, CASSANDRA-8942)
 * Allow scrub for secondary index (CASSANDRA-5174)
 * Save repair data to system table (CASSANDRA-5839)
 * fix nodetool names that reference column families (CASSANDRA-8872)
 Merged from 2.1:
 * Warn on misuse of unlogged batches (CASSANDRA-9282)
 * Failure detector detects and ignores local pauses (CASSANDRA-9183)
 * Add utility class to support for rate limiting a given log statement (CASSANDRA-9029)
 * Add missing consistency levels to cassandra-stess (CASSANDRA-9361)
 * Fix commitlog getCompletedTasks to not increment (CASSANDRA-9339)
 * Fix for harmless exceptions logged as ERROR (CASSANDRA-8564)
 * Delete processed sstables in sstablesplit/sstableupgrade (CASSANDRA-8606)
 * Improve sstable exclusion from partition tombstones (CASSANDRA-9298)
 * Validate the indexed column rather than the cell's contents for 2i (CASSANDRA-9057)
 * Add support for top-k custom 2i queries (CASSANDRA-8717)
 * Fix error when dropping table during compaction (CASSANDRA-9251)
 * cassandra-stress supports validation operations over user profiles (CASSANDRA-8773)
 * Add support for rate limiting log messages (CASSANDRA-9029)
 * Log the partition key with tombstone warnings (CASSANDRA-8561)
 * Reduce runWithCompactionsDisabled poll interval to 1ms (CASSANDRA-9271)
 * Fix PITR commitlog replay (CASSANDRA-9195)
 * GCInspector logs very different times (CASSANDRA-9124)
 * Fix deleting from an empty list (CASSANDRA-9198)
 * Update tuple and collection types that use a user-defined type when that UDT
   is modified (CASSANDRA-9148, CASSANDRA-9192)
 * Use higher timeout for prepair and snapshot in repair (CASSANDRA-9261)
 * Fix anticompaction blocking ANTI_ENTROPY stage (CASSANDRA-9151)
 * Repair waits for anticompaction to finish (CASSANDRA-9097)
 * Fix streaming not holding ref when stream error (CASSANDRA-9295)
 * Fix canonical view returning early opened SSTables (CASSANDRA-9396)
Merged from 2.0:
 * (cqlsh) Add LOGIN command to switch users (CASSANDRA-7212)
 * Clone SliceQueryFilter in AbstractReadCommand implementations (CASSANDRA-8940)
 * Push correct protocol notification for DROP INDEX (CASSANDRA-9310)
 * token-generator - generated tokens too long (CASSANDRA-9300)
 * Fix counting of tombstones for TombstoneOverwhelmingException (CASSANDRA-9299)
 * Fix ReconnectableSnitch reconnecting to peers during upgrade (CASSANDRA-6702)
 * Include keyspace and table name in error log for collections over the size
   limit (CASSANDRA-9286)
 * Avoid potential overlap in LCS with single-partition sstables (CASSANDRA-9322)
 * Log warning message when a table is queried before the schema has fully
   propagated (CASSANDRA-9136)
 * Overload SecondaryIndex#indexes to accept the column definition (CASSANDRA-9314)
 * (cqlsh) Add SERIAL and LOCAL_SERIAL consistency levels (CASSANDRA-8051)
 * Fix index selection during rebuild with certain table layouts (CASSANDRA-9281)
 * Fix partition-level-delete-only workload accounting (CASSANDRA-9194)
 * Allow scrub to handle corrupted compressed chunks (CASSANDRA-9140)
 * Fix assertion error when resetlocalschema is run during repair (CASSANDRA-9249)
 * Disable single sstable tombstone compactions for DTCS by default (CASSANDRA-9234)
 * IncomingTcpConnection thread is not named (CASSANDRA-9262)
 * Close incoming connections when MessagingService is stopped (CASSANDRA-9238)
 * Fix streaming hang when retrying (CASSANDRA-9132)


2.1.5
 * Re-add deprecated cold_reads_to_omit param for backwards compat (CASSANDRA-9203)
 * Make anticompaction visible in compactionstats (CASSANDRA-9098)
 * Improve nodetool getendpoints documentation about the partition
   key parameter (CASSANDRA-6458)
 * Don't check other keyspaces for schema changes when an user-defined
   type is altered (CASSANDRA-9187)
 * Add generate-idea-files target to build.xml (CASSANDRA-9123)
 * Allow takeColumnFamilySnapshot to take a list of tables (CASSANDRA-8348)
 * Limit major sstable operations to their canonical representation (CASSANDRA-8669)
 * cqlsh: Add tests for INSERT and UPDATE tab completion (CASSANDRA-9125)
 * cqlsh: quote column names when needed in COPY FROM inserts (CASSANDRA-9080)
 * Do not load read meter for offline operations (CASSANDRA-9082)
 * cqlsh: Make CompositeType data readable (CASSANDRA-8919)
 * cqlsh: Fix display of triggers (CASSANDRA-9081)
 * Fix NullPointerException when deleting or setting an element by index on
   a null list collection (CASSANDRA-9077)
 * Buffer bloom filter serialization (CASSANDRA-9066)
 * Fix anti-compaction target bloom filter size (CASSANDRA-9060)
 * Make FROZEN and TUPLE unreserved keywords in CQL (CASSANDRA-9047)
 * Prevent AssertionError from SizeEstimatesRecorder (CASSANDRA-9034)
 * Avoid overwriting index summaries for sstables with an older format that
   does not support downsampling; rebuild summaries on startup when this
   is detected (CASSANDRA-8993)
 * Fix potential data loss in CompressedSequentialWriter (CASSANDRA-8949)
 * Make PasswordAuthenticator number of hashing rounds configurable (CASSANDRA-8085)
 * Fix AssertionError when binding nested collections in DELETE (CASSANDRA-8900)
 * Check for overlap with non-early sstables in LCS (CASSANDRA-8739)
 * Only calculate max purgable timestamp if we have to (CASSANDRA-8914)
 * (cqlsh) Greatly improve performance of COPY FROM (CASSANDRA-8225)
 * IndexSummary effectiveIndexInterval is now a guideline, not a rule (CASSANDRA-8993)
 * Use correct bounds for page cache eviction of compressed files (CASSANDRA-8746)
 * SSTableScanner enforces its bounds (CASSANDRA-8946)
 * Cleanup cell equality (CASSANDRA-8947)
 * Introduce intra-cluster message coalescing (CASSANDRA-8692)
 * DatabaseDescriptor throws NPE when rpc_interface is used (CASSANDRA-8839)
 * Don't check if an sstable is live for offline compactions (CASSANDRA-8841)
 * Don't set clientMode in SSTableLoader (CASSANDRA-8238)
 * Fix SSTableRewriter with disabled early open (CASSANDRA-8535)
 * Fix cassandra-stress so it respects the CL passed in user mode (CASSANDRA-8948)
 * Fix rare NPE in ColumnDefinition#hasIndexOption() (CASSANDRA-8786)
 * cassandra-stress reports per-operation statistics, plus misc (CASSANDRA-8769)
 * Add SimpleDate (cql date) and Time (cql time) types (CASSANDRA-7523)
 * Use long for key count in cfstats (CASSANDRA-8913)
 * Make SSTableRewriter.abort() more robust to failure (CASSANDRA-8832)
 * Remove cold_reads_to_omit from STCS (CASSANDRA-8860)
 * Make EstimatedHistogram#percentile() use ceil instead of floor (CASSANDRA-8883)
 * Fix top partitions reporting wrong cardinality (CASSANDRA-8834)
 * Fix rare NPE in KeyCacheSerializer (CASSANDRA-8067)
 * Pick sstables for validation as late as possible inc repairs (CASSANDRA-8366)
 * Fix commitlog getPendingTasks to not increment (CASSANDRA-8862)
 * Fix parallelism adjustment in range and secondary index queries
   when the first fetch does not satisfy the limit (CASSANDRA-8856)
 * Check if the filtered sstables is non-empty in STCS (CASSANDRA-8843)
 * Upgrade java-driver used for cassandra-stress (CASSANDRA-8842)
 * Fix CommitLog.forceRecycleAllSegments() memory access error (CASSANDRA-8812)
 * Improve assertions in Memory (CASSANDRA-8792)
 * Fix SSTableRewriter cleanup (CASSANDRA-8802)
 * Introduce SafeMemory for CompressionMetadata.Writer (CASSANDRA-8758)
 * 'nodetool info' prints exception against older node (CASSANDRA-8796)
 * Ensure SSTableReader.last corresponds exactly with the file end (CASSANDRA-8750)
 * Make SSTableWriter.openEarly more robust and obvious (CASSANDRA-8747)
 * Enforce SSTableReader.first/last (CASSANDRA-8744)
 * Cleanup SegmentedFile API (CASSANDRA-8749)
 * Avoid overlap with early compaction replacement (CASSANDRA-8683)
 * Safer Resource Management++ (CASSANDRA-8707)
 * Write partition size estimates into a system table (CASSANDRA-7688)
 * cqlsh: Fix keys() and full() collection indexes in DESCRIBE output
   (CASSANDRA-8154)
 * Show progress of streaming in nodetool netstats (CASSANDRA-8886)
 * IndexSummaryBuilder utilises offheap memory, and shares data between
   each IndexSummary opened from it (CASSANDRA-8757)
 * markCompacting only succeeds if the exact SSTableReader instances being 
   marked are in the live set (CASSANDRA-8689)
 * cassandra-stress support for varint (CASSANDRA-8882)
 * Fix Adler32 digest for compressed sstables (CASSANDRA-8778)
 * Add nodetool statushandoff/statusbackup (CASSANDRA-8912)
 * Use stdout for progress and stats in sstableloader (CASSANDRA-8982)
 * Correctly identify 2i datadir from older versions (CASSANDRA-9116)
Merged from 2.0:
 * Ignore gossip SYNs after shutdown (CASSANDRA-9238)
 * Avoid overflow when calculating max sstable size in LCS (CASSANDRA-9235)
 * Make sstable blacklisting work with compression (CASSANDRA-9138)
 * Do not attempt to rebuild indexes if no index accepts any column (CASSANDRA-9196)
 * Don't initiate snitch reconnection for dead states (CASSANDRA-7292)
 * Fix ArrayIndexOutOfBoundsException in CQLSSTableWriter (CASSANDRA-8978)
 * Add shutdown gossip state to prevent timeouts during rolling restarts (CASSANDRA-8336)
 * Fix running with java.net.preferIPv6Addresses=true (CASSANDRA-9137)
 * Fix failed bootstrap/replace attempts being persisted in system.peers (CASSANDRA-9180)
 * Flush system.IndexInfo after marking index built (CASSANDRA-9128)
 * Fix updates to min/max_compaction_threshold through cassandra-cli
   (CASSANDRA-8102)
 * Don't include tmp files when doing offline relevel (CASSANDRA-9088)
 * Use the proper CAS WriteType when finishing a previous round during Paxos
   preparation (CASSANDRA-8672)
 * Avoid race in cancelling compactions (CASSANDRA-9070)
 * More aggressive check for expired sstables in DTCS (CASSANDRA-8359)
 * Fix ignored index_interval change in ALTER TABLE statements (CASSANDRA-7976)
 * Do more aggressive compaction in old time windows in DTCS (CASSANDRA-8360)
 * java.lang.AssertionError when reading saved cache (CASSANDRA-8740)
 * "disk full" when running cleanup (CASSANDRA-9036)
 * Lower logging level from ERROR to DEBUG when a scheduled schema pull
   cannot be completed due to a node being down (CASSANDRA-9032)
 * Fix MOVED_NODE client event (CASSANDRA-8516)
 * Allow overriding MAX_OUTSTANDING_REPLAY_COUNT (CASSANDRA-7533)
 * Fix malformed JMX ObjectName containing IPv6 addresses (CASSANDRA-9027)
 * (cqlsh) Allow increasing CSV field size limit through
   cqlshrc config option (CASSANDRA-8934)
 * Stop logging range tombstones when exceeding the threshold
   (CASSANDRA-8559)
 * Fix NullPointerException when nodetool getendpoints is run
   against invalid keyspaces or tables (CASSANDRA-8950)
 * Allow specifying the tmp dir (CASSANDRA-7712)
 * Improve compaction estimated tasks estimation (CASSANDRA-8904)
 * Fix duplicate up/down messages sent to native clients (CASSANDRA-7816)
 * Expose commit log archive status via JMX (CASSANDRA-8734)
 * Provide better exceptions for invalid replication strategy parameters
   (CASSANDRA-8909)
 * Fix regression in mixed single and multi-column relation support for
   SELECT statements (CASSANDRA-8613)
 * Add ability to limit number of native connections (CASSANDRA-8086)
 * Fix CQLSSTableWriter throwing exception and spawning threads
   (CASSANDRA-8808)
 * Fix MT mismatch between empty and GC-able data (CASSANDRA-8979)
 * Fix incorrect validation when snapshotting single table (CASSANDRA-8056)
 * Add offline tool to relevel sstables (CASSANDRA-8301)
 * Preserve stream ID for more protocol errors (CASSANDRA-8848)
 * Fix combining token() function with multi-column relations on
   clustering columns (CASSANDRA-8797)
 * Make CFS.markReferenced() resistant to bad refcounting (CASSANDRA-8829)
 * Fix StreamTransferTask abort/complete bad refcounting (CASSANDRA-8815)
 * Fix AssertionError when querying a DESC clustering ordered
   table with ASC ordering and paging (CASSANDRA-8767)
 * AssertionError: "Memory was freed" when running cleanup (CASSANDRA-8716)
 * Make it possible to set max_sstable_age to fractional days (CASSANDRA-8406)
 * Fix some multi-column relations with indexes on some clustering
   columns (CASSANDRA-8275)
 * Fix memory leak in SSTableSimple*Writer and SSTableReader.validate()
   (CASSANDRA-8748)
 * Throw OOM if allocating memory fails to return a valid pointer (CASSANDRA-8726)
 * Fix SSTableSimpleUnsortedWriter ConcurrentModificationException (CASSANDRA-8619)
 * 'nodetool info' prints exception against older node (CASSANDRA-8796)
 * Ensure SSTableSimpleUnsortedWriter.close() terminates if
   disk writer has crashed (CASSANDRA-8807)


2.1.4
 * Bind JMX to localhost unless explicitly configured otherwise (CASSANDRA-9085)


2.1.3
 * Fix HSHA/offheap_objects corruption (CASSANDRA-8719)
 * Upgrade libthrift to 0.9.2 (CASSANDRA-8685)
 * Don't use the shared ref in sstableloader (CASSANDRA-8704)
 * Purge internal prepared statements if related tables or
   keyspaces are dropped (CASSANDRA-8693)
 * (cqlsh) Handle unicode BOM at start of files (CASSANDRA-8638)
 * Stop compactions before exiting offline tools (CASSANDRA-8623)
 * Update tools/stress/README.txt to match current behaviour (CASSANDRA-7933)
 * Fix schema from Thrift conversion with empty metadata (CASSANDRA-8695)
 * Safer Resource Management (CASSANDRA-7705)
 * Make sure we compact highly overlapping cold sstables with
   STCS (CASSANDRA-8635)
 * rpc_interface and listen_interface generate NPE on startup when specified
   interface doesn't exist (CASSANDRA-8677)
 * Fix ArrayIndexOutOfBoundsException in nodetool cfhistograms (CASSANDRA-8514)
 * Switch from yammer metrics for nodetool cf/proxy histograms (CASSANDRA-8662)
 * Make sure we don't add tmplink files to the compaction
   strategy (CASSANDRA-8580)
 * (cqlsh) Handle maps with blob keys (CASSANDRA-8372)
 * (cqlsh) Handle DynamicCompositeType schemas correctly (CASSANDRA-8563)
 * Duplicate rows returned when in clause has repeated values (CASSANDRA-6706)
 * Add tooling to detect hot partitions (CASSANDRA-7974)
 * Fix cassandra-stress user-mode truncation of partition generation (CASSANDRA-8608)
 * Only stream from unrepaired sstables during inc repair (CASSANDRA-8267)
 * Don't allow starting multiple inc repairs on the same sstables (CASSANDRA-8316)
 * Invalidate prepared BATCH statements when related tables
   or keyspaces are dropped (CASSANDRA-8652)
 * Fix missing results in secondary index queries on collections
   with ALLOW FILTERING (CASSANDRA-8421)
 * Expose EstimatedHistogram metrics for range slices (CASSANDRA-8627)
 * (cqlsh) Escape clqshrc passwords properly (CASSANDRA-8618)
 * Fix NPE when passing wrong argument in ALTER TABLE statement (CASSANDRA-8355)
 * Pig: Refactor and deprecate CqlStorage (CASSANDRA-8599)
 * Don't reuse the same cleanup strategy for all sstables (CASSANDRA-8537)
 * Fix case-sensitivity of index name on CREATE and DROP INDEX
   statements (CASSANDRA-8365)
 * Better detection/logging for corruption in compressed sstables (CASSANDRA-8192)
 * Use the correct repairedAt value when closing writer (CASSANDRA-8570)
 * (cqlsh) Handle a schema mismatch being detected on startup (CASSANDRA-8512)
 * Properly calculate expected write size during compaction (CASSANDRA-8532)
 * Invalidate affected prepared statements when a table's columns
   are altered (CASSANDRA-7910)
 * Stress - user defined writes should populate sequentally (CASSANDRA-8524)
 * Fix regression in SSTableRewriter causing some rows to become unreadable 
   during compaction (CASSANDRA-8429)
 * Run major compactions for repaired/unrepaired in parallel (CASSANDRA-8510)
 * (cqlsh) Fix compression options in DESCRIBE TABLE output when compression
   is disabled (CASSANDRA-8288)
 * (cqlsh) Fix DESCRIBE output after keyspaces are altered (CASSANDRA-7623)
 * Make sure we set lastCompactedKey correctly (CASSANDRA-8463)
 * (cqlsh) Fix output of CONSISTENCY command (CASSANDRA-8507)
 * (cqlsh) Fixed the handling of LIST statements (CASSANDRA-8370)
 * Make sstablescrub check leveled manifest again (CASSANDRA-8432)
 * Check first/last keys in sstable when giving out positions (CASSANDRA-8458)
 * Disable mmap on Windows (CASSANDRA-6993)
 * Add missing ConsistencyLevels to cassandra-stress (CASSANDRA-8253)
 * Add auth support to cassandra-stress (CASSANDRA-7985)
 * Fix ArrayIndexOutOfBoundsException when generating error message
   for some CQL syntax errors (CASSANDRA-8455)
 * Scale memtable slab allocation logarithmically (CASSANDRA-7882)
 * cassandra-stress simultaneous inserts over same seed (CASSANDRA-7964)
 * Reduce cassandra-stress sampling memory requirements (CASSANDRA-7926)
 * Ensure memtable flush cannot expire commit log entries from its future (CASSANDRA-8383)
 * Make read "defrag" async to reclaim memtables (CASSANDRA-8459)
 * Remove tmplink files for offline compactions (CASSANDRA-8321)
 * Reduce maxHintsInProgress (CASSANDRA-8415)
 * BTree updates may call provided update function twice (CASSANDRA-8018)
 * Release sstable references after anticompaction (CASSANDRA-8386)
 * Handle abort() in SSTableRewriter properly (CASSANDRA-8320)
 * Centralize shared executors (CASSANDRA-8055)
 * Fix filtering for CONTAINS (KEY) relations on frozen collection
   clustering columns when the query is restricted to a single
   partition (CASSANDRA-8203)
 * Do more aggressive entire-sstable TTL expiry checks (CASSANDRA-8243)
 * Add more log info if readMeter is null (CASSANDRA-8238)
 * add check of the system wall clock time at startup (CASSANDRA-8305)
 * Support for frozen collections (CASSANDRA-7859)
 * Fix overflow on histogram computation (CASSANDRA-8028)
 * Have paxos reuse the timestamp generation of normal queries (CASSANDRA-7801)
 * Fix incremental repair not remove parent session on remote (CASSANDRA-8291)
 * Improve JBOD disk utilization (CASSANDRA-7386)
 * Log failed host when preparing incremental repair (CASSANDRA-8228)
 * Force config client mode in CQLSSTableWriter (CASSANDRA-8281)
 * Fix sstableupgrade throws exception (CASSANDRA-8688)
 * Fix hang when repairing empty keyspace (CASSANDRA-8694)
Merged from 2.0:
 * Fix IllegalArgumentException in dynamic snitch (CASSANDRA-8448)
 * Add support for UPDATE ... IF EXISTS (CASSANDRA-8610)
 * Fix reversal of list prepends (CASSANDRA-8733)
 * Prevent non-zero default_time_to_live on tables with counters
   (CASSANDRA-8678)
 * Fix SSTableSimpleUnsortedWriter ConcurrentModificationException
   (CASSANDRA-8619)
 * Round up time deltas lower than 1ms in BulkLoader (CASSANDRA-8645)
 * Add batch remove iterator to ABSC (CASSANDRA-8414, 8666)
 * Round up time deltas lower than 1ms in BulkLoader (CASSANDRA-8645)
 * Fix isClientMode check in Keyspace (CASSANDRA-8687)
 * Use more efficient slice size for querying internal secondary
   index tables (CASSANDRA-8550)
 * Fix potentially returning deleted rows with range tombstone (CASSANDRA-8558)
 * Check for available disk space before starting a compaction (CASSANDRA-8562)
 * Fix DISTINCT queries with LIMITs or paging when some partitions
   contain only tombstones (CASSANDRA-8490)
 * Introduce background cache refreshing to permissions cache
   (CASSANDRA-8194)
 * Fix race condition in StreamTransferTask that could lead to
   infinite loops and premature sstable deletion (CASSANDRA-7704)
 * Add an extra version check to MigrationTask (CASSANDRA-8462)
 * Ensure SSTableWriter cleans up properly after failure (CASSANDRA-8499)
 * Increase bf true positive count on key cache hit (CASSANDRA-8525)
 * Move MeteredFlusher to its own thread (CASSANDRA-8485)
 * Fix non-distinct results in DISTNCT queries on static columns when
   paging is enabled (CASSANDRA-8087)
 * Move all hints related tasks to hints internal executor (CASSANDRA-8285)
 * Fix paging for multi-partition IN queries (CASSANDRA-8408)
 * Fix MOVED_NODE topology event never being emitted when a node
   moves its token (CASSANDRA-8373)
 * Fix validation of indexes in COMPACT tables (CASSANDRA-8156)
 * Avoid StackOverflowError when a large list of IN values
   is used for a clustering column (CASSANDRA-8410)
 * Fix NPE when writetime() or ttl() calls are wrapped by
   another function call (CASSANDRA-8451)
 * Fix NPE after dropping a keyspace (CASSANDRA-8332)
 * Fix error message on read repair timeouts (CASSANDRA-7947)
 * Default DTCS base_time_seconds changed to 60 (CASSANDRA-8417)
 * Refuse Paxos operation with more than one pending endpoint (CASSANDRA-8346, 8640)
 * Throw correct exception when trying to bind a keyspace or table
   name (CASSANDRA-6952)
 * Make HHOM.compact synchronized (CASSANDRA-8416)
 * cancel latency-sampling task when CF is dropped (CASSANDRA-8401)
 * don't block SocketThread for MessagingService (CASSANDRA-8188)
 * Increase quarantine delay on replacement (CASSANDRA-8260)
 * Expose off-heap memory usage stats (CASSANDRA-7897)
 * Ignore Paxos commits for truncated tables (CASSANDRA-7538)
 * Validate size of indexed column values (CASSANDRA-8280)
 * Make LCS split compaction results over all data directories (CASSANDRA-8329)
 * Fix some failing queries that use multi-column relations
   on COMPACT STORAGE tables (CASSANDRA-8264)
 * Fix InvalidRequestException with ORDER BY (CASSANDRA-8286)
 * Disable SSLv3 for POODLE (CASSANDRA-8265)
 * Fix millisecond timestamps in Tracing (CASSANDRA-8297)
 * Include keyspace name in error message when there are insufficient
   live nodes to stream from (CASSANDRA-8221)
 * Avoid overlap in L1 when L0 contains many nonoverlapping
   sstables (CASSANDRA-8211)
 * Improve PropertyFileSnitch logging (CASSANDRA-8183)
 * Add DC-aware sequential repair (CASSANDRA-8193)
 * Use live sstables in snapshot repair if possible (CASSANDRA-8312)
 * Fix hints serialized size calculation (CASSANDRA-8587)


2.1.2
 * (cqlsh) parse_for_table_meta errors out on queries with undefined
   grammars (CASSANDRA-8262)
 * (cqlsh) Fix SELECT ... TOKEN() function broken in C* 2.1.1 (CASSANDRA-8258)
 * Fix Cassandra crash when running on JDK8 update 40 (CASSANDRA-8209)
 * Optimize partitioner tokens (CASSANDRA-8230)
 * Improve compaction of repaired/unrepaired sstables (CASSANDRA-8004)
 * Make cache serializers pluggable (CASSANDRA-8096)
 * Fix issues with CONTAINS (KEY) queries on secondary indexes
   (CASSANDRA-8147)
 * Fix read-rate tracking of sstables for some queries (CASSANDRA-8239)
 * Fix default timestamp in QueryOptions (CASSANDRA-8246)
 * Set socket timeout when reading remote version (CASSANDRA-8188)
 * Refactor how we track live size (CASSANDRA-7852)
 * Make sure unfinished compaction files are removed (CASSANDRA-8124)
 * Fix shutdown when run as Windows service (CASSANDRA-8136)
 * Fix DESCRIBE TABLE with custom indexes (CASSANDRA-8031)
 * Fix race in RecoveryManagerTest (CASSANDRA-8176)
 * Avoid IllegalArgumentException while sorting sstables in
   IndexSummaryManager (CASSANDRA-8182)
 * Shutdown JVM on file descriptor exhaustion (CASSANDRA-7579)
 * Add 'die' policy for commit log and disk failure (CASSANDRA-7927)
 * Fix installing as service on Windows (CASSANDRA-8115)
 * Fix CREATE TABLE for CQL2 (CASSANDRA-8144)
 * Avoid boxing in ColumnStats min/max trackers (CASSANDRA-8109)
Merged from 2.0:
 * Correctly handle non-text column names in cql3 (CASSANDRA-8178)
 * Fix deletion for indexes on primary key columns (CASSANDRA-8206)
 * Add 'nodetool statusgossip' (CASSANDRA-8125)
 * Improve client notification that nodes are ready for requests (CASSANDRA-7510)
 * Handle negative timestamp in writetime method (CASSANDRA-8139)
 * Pig: Remove errant LIMIT clause in CqlNativeStorage (CASSANDRA-8166)
 * Throw ConfigurationException when hsha is used with the default
   rpc_max_threads setting of 'unlimited' (CASSANDRA-8116)
 * Allow concurrent writing of the same table in the same JVM using
   CQLSSTableWriter (CASSANDRA-7463)
 * Fix totalDiskSpaceUsed calculation (CASSANDRA-8205)


2.1.1
 * Fix spin loop in AtomicSortedColumns (CASSANDRA-7546)
 * Dont notify when replacing tmplink files (CASSANDRA-8157)
 * Fix validation with multiple CONTAINS clause (CASSANDRA-8131)
 * Fix validation of collections in TriggerExecutor (CASSANDRA-8146)
 * Fix IllegalArgumentException when a list of IN values containing tuples
   is passed as a single arg to a prepared statement with the v1 or v2
   protocol (CASSANDRA-8062)
 * Fix ClassCastException in DISTINCT query on static columns with
   query paging (CASSANDRA-8108)
 * Fix NPE on null nested UDT inside a set (CASSANDRA-8105)
 * Fix exception when querying secondary index on set items or map keys
   when some clustering columns are specified (CASSANDRA-8073)
 * Send proper error response when there is an error during native
   protocol message decode (CASSANDRA-8118)
 * Gossip should ignore generation numbers too far in the future (CASSANDRA-8113)
 * Fix NPE when creating a table with frozen sets, lists (CASSANDRA-8104)
 * Fix high memory use due to tracking reads on incrementally opened sstable
   readers (CASSANDRA-8066)
 * Fix EXECUTE request with skipMetadata=false returning no metadata
   (CASSANDRA-8054)
 * Allow concurrent use of CQLBulkOutputFormat (CASSANDRA-7776)
 * Shutdown JVM on OOM (CASSANDRA-7507)
 * Upgrade netty version and enable epoll event loop (CASSANDRA-7761)
 * Don't duplicate sstables smaller than split size when using
   the sstablesplitter tool (CASSANDRA-7616)
 * Avoid re-parsing already prepared statements (CASSANDRA-7923)
 * Fix some Thrift slice deletions and updates of COMPACT STORAGE
   tables with some clustering columns omitted (CASSANDRA-7990)
 * Fix filtering for CONTAINS on sets (CASSANDRA-8033)
 * Properly track added size (CASSANDRA-7239)
 * Allow compilation in java 8 (CASSANDRA-7208)
 * Fix Assertion error on RangeTombstoneList diff (CASSANDRA-8013)
 * Release references to overlapping sstables during compaction (CASSANDRA-7819)
 * Send notification when opening compaction results early (CASSANDRA-8034)
 * Make native server start block until properly bound (CASSANDRA-7885)
 * (cqlsh) Fix IPv6 support (CASSANDRA-7988)
 * Ignore fat clients when checking for endpoint collision (CASSANDRA-7939)
 * Make sstablerepairedset take a list of files (CASSANDRA-7995)
 * (cqlsh) Tab completeion for indexes on map keys (CASSANDRA-7972)
 * (cqlsh) Fix UDT field selection in select clause (CASSANDRA-7891)
 * Fix resource leak in event of corrupt sstable
 * (cqlsh) Add command line option for cqlshrc file path (CASSANDRA-7131)
 * Provide visibility into prepared statements churn (CASSANDRA-7921, CASSANDRA-7930)
 * Invalidate prepared statements when their keyspace or table is
   dropped (CASSANDRA-7566)
 * cassandra-stress: fix support for NetworkTopologyStrategy (CASSANDRA-7945)
 * Fix saving caches when a table is dropped (CASSANDRA-7784)
 * Add better error checking of new stress profile (CASSANDRA-7716)
 * Use ThreadLocalRandom and remove FBUtilities.threadLocalRandom (CASSANDRA-7934)
 * Prevent operator mistakes due to simultaneous bootstrap (CASSANDRA-7069)
 * cassandra-stress supports whitelist mode for node config (CASSANDRA-7658)
 * GCInspector more closely tracks GC; cassandra-stress and nodetool report it (CASSANDRA-7916)
 * nodetool won't output bogus ownership info without a keyspace (CASSANDRA-7173)
 * Add human readable option to nodetool commands (CASSANDRA-5433)
 * Don't try to set repairedAt on old sstables (CASSANDRA-7913)
 * Add metrics for tracking PreparedStatement use (CASSANDRA-7719)
 * (cqlsh) tab-completion for triggers (CASSANDRA-7824)
 * (cqlsh) Support for query paging (CASSANDRA-7514)
 * (cqlsh) Show progress of COPY operations (CASSANDRA-7789)
 * Add syntax to remove multiple elements from a map (CASSANDRA-6599)
 * Support non-equals conditions in lightweight transactions (CASSANDRA-6839)
 * Add IF [NOT] EXISTS to create/drop triggers (CASSANDRA-7606)
 * (cqlsh) Display the current logged-in user (CASSANDRA-7785)
 * (cqlsh) Don't ignore CTRL-C during COPY FROM execution (CASSANDRA-7815)
 * (cqlsh) Order UDTs according to cross-type dependencies in DESCRIBE
   output (CASSANDRA-7659)
 * (cqlsh) Fix handling of CAS statement results (CASSANDRA-7671)
 * (cqlsh) COPY TO/FROM improvements (CASSANDRA-7405)
 * Support list index operations with conditions (CASSANDRA-7499)
 * Add max live/tombstoned cells to nodetool cfstats output (CASSANDRA-7731)
 * Validate IPv6 wildcard addresses properly (CASSANDRA-7680)
 * (cqlsh) Error when tracing query (CASSANDRA-7613)
 * Avoid IOOBE when building SyntaxError message snippet (CASSANDRA-7569)
 * SSTableExport uses correct validator to create string representation of partition
   keys (CASSANDRA-7498)
 * Avoid NPEs when receiving type changes for an unknown keyspace (CASSANDRA-7689)
 * Add support for custom 2i validation (CASSANDRA-7575)
 * Pig support for hadoop CqlInputFormat (CASSANDRA-6454)
 * Add duration mode to cassandra-stress (CASSANDRA-7468)
 * Add listen_interface and rpc_interface options (CASSANDRA-7417)
 * Improve schema merge performance (CASSANDRA-7444)
 * Adjust MT depth based on # of partition validating (CASSANDRA-5263)
 * Optimise NativeCell comparisons (CASSANDRA-6755)
 * Configurable client timeout for cqlsh (CASSANDRA-7516)
 * Include snippet of CQL query near syntax error in messages (CASSANDRA-7111)
 * Make repair -pr work with -local (CASSANDRA-7450)
 * Fix error in sstableloader with -cph > 1 (CASSANDRA-8007)
 * Fix snapshot repair error on indexed tables (CASSANDRA-8020)
 * Do not exit nodetool repair when receiving JMX NOTIF_LOST (CASSANDRA-7909)
 * Stream to private IP when available (CASSANDRA-8084)
Merged from 2.0:
 * Reject conditions on DELETE unless full PK is given (CASSANDRA-6430)
 * Properly reject the token function DELETE (CASSANDRA-7747)
 * Force batchlog replay before decommissioning a node (CASSANDRA-7446)
 * Fix hint replay with many accumulated expired hints (CASSANDRA-6998)
 * Fix duplicate results in DISTINCT queries on static columns with query
   paging (CASSANDRA-8108)
 * Add DateTieredCompactionStrategy (CASSANDRA-6602)
 * Properly validate ascii and utf8 string literals in CQL queries (CASSANDRA-8101)
 * (cqlsh) Fix autocompletion for alter keyspace (CASSANDRA-8021)
 * Create backup directories for commitlog archiving during startup (CASSANDRA-8111)
 * Reduce totalBlockFor() for LOCAL_* consistency levels (CASSANDRA-8058)
 * Fix merging schemas with re-dropped keyspaces (CASSANDRA-7256)
 * Fix counters in supercolumns during live upgrades from 1.2 (CASSANDRA-7188)
 * Notify DT subscribers when a column family is truncated (CASSANDRA-8088)
 * Add sanity check of $JAVA on startup (CASSANDRA-7676)
 * Schedule fat client schema pull on join (CASSANDRA-7993)
 * Don't reset nodes' versions when closing IncomingTcpConnections
   (CASSANDRA-7734)
 * Record the real messaging version in all cases in OutboundTcpConnection
   (CASSANDRA-8057)
 * SSL does not work in cassandra-cli (CASSANDRA-7899)
 * Fix potential exception when using ReversedType in DynamicCompositeType
   (CASSANDRA-7898)
 * Better validation of collection values (CASSANDRA-7833)
 * Track min/max timestamps correctly (CASSANDRA-7969)
 * Fix possible overflow while sorting CL segments for replay (CASSANDRA-7992)
 * Increase nodetool Xmx (CASSANDRA-7956)
 * Archive any commitlog segments present at startup (CASSANDRA-6904)
 * CrcCheckChance should adjust based on live CFMetadata not 
   sstable metadata (CASSANDRA-7978)
 * token() should only accept columns in the partitioning
   key order (CASSANDRA-6075)
 * Add method to invalidate permission cache via JMX (CASSANDRA-7977)
 * Allow propagating multiple gossip states atomically (CASSANDRA-6125)
 * Log exceptions related to unclean native protocol client disconnects
   at DEBUG or INFO (CASSANDRA-7849)
 * Allow permissions cache to be set via JMX (CASSANDRA-7698)
 * Include schema_triggers CF in readable system resources (CASSANDRA-7967)
 * Fix RowIndexEntry to report correct serializedSize (CASSANDRA-7948)
 * Make CQLSSTableWriter sync within partitions (CASSANDRA-7360)
 * Potentially use non-local replicas in CqlConfigHelper (CASSANDRA-7906)
 * Explicitly disallow mixing multi-column and single-column
   relations on clustering columns (CASSANDRA-7711)
 * Better error message when condition is set on PK column (CASSANDRA-7804)
 * Don't send schema change responses and events for no-op DDL
   statements (CASSANDRA-7600)
 * (Hadoop) fix cluster initialisation for a split fetching (CASSANDRA-7774)
 * Throw InvalidRequestException when queries contain relations on entire
   collection columns (CASSANDRA-7506)
 * (cqlsh) enable CTRL-R history search with libedit (CASSANDRA-7577)
 * (Hadoop) allow ACFRW to limit nodes to local DC (CASSANDRA-7252)
 * (cqlsh) cqlsh should automatically disable tracing when selecting
   from system_traces (CASSANDRA-7641)
 * (Hadoop) Add CqlOutputFormat (CASSANDRA-6927)
 * Don't depend on cassandra config for nodetool ring (CASSANDRA-7508)
 * (cqlsh) Fix failing cqlsh formatting tests (CASSANDRA-7703)
 * Fix IncompatibleClassChangeError from hadoop2 (CASSANDRA-7229)
 * Add 'nodetool sethintedhandoffthrottlekb' (CASSANDRA-7635)
 * (cqlsh) Add tab-completion for CREATE/DROP USER IF [NOT] EXISTS (CASSANDRA-7611)
 * Catch errors when the JVM pulls the rug out from GCInspector (CASSANDRA-5345)
 * cqlsh fails when version number parts are not int (CASSANDRA-7524)
 * Fix NPE when table dropped during streaming (CASSANDRA-7946)
 * Fix wrong progress when streaming uncompressed (CASSANDRA-7878)
 * Fix possible infinite loop in creating repair range (CASSANDRA-7983)
 * Fix unit in nodetool for streaming throughput (CASSANDRA-7375)
Merged from 1.2:
 * Don't index tombstones (CASSANDRA-7828)
 * Improve PasswordAuthenticator default super user setup (CASSANDRA-7788)


2.1.0
 * (cqlsh) Removed "ALTER TYPE <name> RENAME TO <name>" from tab-completion
   (CASSANDRA-7895)
 * Fixed IllegalStateException in anticompaction (CASSANDRA-7892)
 * cqlsh: DESCRIBE support for frozen UDTs, tuples (CASSANDRA-7863)
 * Avoid exposing internal classes over JMX (CASSANDRA-7879)
 * Add null check for keys when freezing collection (CASSANDRA-7869)
 * Improve stress workload realism (CASSANDRA-7519)
Merged from 2.0:
 * Configure system.paxos with LeveledCompactionStrategy (CASSANDRA-7753)
 * Fix ALTER clustering column type from DateType to TimestampType when
   using DESC clustering order (CASSANRDA-7797)
 * Throw EOFException if we run out of chunks in compressed datafile
   (CASSANDRA-7664)
 * Fix PRSI handling of CQL3 row markers for row cleanup (CASSANDRA-7787)
 * Fix dropping collection when it's the last regular column (CASSANDRA-7744)
 * Make StreamReceiveTask thread safe and gc friendly (CASSANDRA-7795)
 * Validate empty cell names from counter updates (CASSANDRA-7798)
Merged from 1.2:
 * Don't allow compacted sstables to be marked as compacting (CASSANDRA-7145)
 * Track expired tombstones (CASSANDRA-7810)


2.1.0-rc7
 * Add frozen keyword and require UDT to be frozen (CASSANDRA-7857)
 * Track added sstable size correctly (CASSANDRA-7239)
 * (cqlsh) Fix case insensitivity (CASSANDRA-7834)
 * Fix failure to stream ranges when moving (CASSANDRA-7836)
 * Correctly remove tmplink files (CASSANDRA-7803)
 * (cqlsh) Fix column name formatting for functions, CAS operations,
   and UDT field selections (CASSANDRA-7806)
 * (cqlsh) Fix COPY FROM handling of null/empty primary key
   values (CASSANDRA-7792)
 * Fix ordering of static cells (CASSANDRA-7763)
Merged from 2.0:
 * Forbid re-adding dropped counter columns (CASSANDRA-7831)
 * Fix CFMetaData#isThriftCompatible() for PK-only tables (CASSANDRA-7832)
 * Always reject inequality on the partition key without token()
   (CASSANDRA-7722)
 * Always send Paxos commit to all replicas (CASSANDRA-7479)
 * Make disruptor_thrift_server invocation pool configurable (CASSANDRA-7594)
 * Make repair no-op when RF=1 (CASSANDRA-7864)


2.1.0-rc6
 * Fix OOM issue from netty caching over time (CASSANDRA-7743)
 * json2sstable couldn't import JSON for CQL table (CASSANDRA-7477)
 * Invalidate all caches on table drop (CASSANDRA-7561)
 * Skip strict endpoint selection for ranges if RF == nodes (CASSANRA-7765)
 * Fix Thrift range filtering without 2ary index lookups (CASSANDRA-7741)
 * Add tracing entries about concurrent range requests (CASSANDRA-7599)
 * (cqlsh) Fix DESCRIBE for NTS keyspaces (CASSANDRA-7729)
 * Remove netty buffer ref-counting (CASSANDRA-7735)
 * Pass mutated cf to index updater for use by PRSI (CASSANDRA-7742)
 * Include stress yaml example in release and deb (CASSANDRA-7717)
 * workaround for netty issue causing corrupted data off the wire (CASSANDRA-7695)
 * cqlsh DESC CLUSTER fails retrieving ring information (CASSANDRA-7687)
 * Fix binding null values inside UDT (CASSANDRA-7685)
 * Fix UDT field selection with empty fields (CASSANDRA-7670)
 * Bogus deserialization of static cells from sstable (CASSANDRA-7684)
 * Fix NPE on compaction leftover cleanup for dropped table (CASSANDRA-7770)
Merged from 2.0:
 * Fix race condition in StreamTransferTask that could lead to
   infinite loops and premature sstable deletion (CASSANDRA-7704)
 * (cqlsh) Wait up to 10 sec for a tracing session (CASSANDRA-7222)
 * Fix NPE in FileCacheService.sizeInBytes (CASSANDRA-7756)
 * Remove duplicates from StorageService.getJoiningNodes (CASSANDRA-7478)
 * Clone token map outside of hot gossip loops (CASSANDRA-7758)
 * Fix MS expiring map timeout for Paxos messages (CASSANDRA-7752)
 * Do not flush on truncate if durable_writes is false (CASSANDRA-7750)
 * Give CRR a default input_cql Statement (CASSANDRA-7226)
 * Better error message when adding a collection with the same name
   than a previously dropped one (CASSANDRA-6276)
 * Fix validation when adding static columns (CASSANDRA-7730)
 * (Thrift) fix range deletion of supercolumns (CASSANDRA-7733)
 * Fix potential AssertionError in RangeTombstoneList (CASSANDRA-7700)
 * Validate arguments of blobAs* functions (CASSANDRA-7707)
 * Fix potential AssertionError with 2ndary indexes (CASSANDRA-6612)
 * Avoid logging CompactionInterrupted at ERROR (CASSANDRA-7694)
 * Minor leak in sstable2jon (CASSANDRA-7709)
 * Add cassandra.auto_bootstrap system property (CASSANDRA-7650)
 * Update java driver (for hadoop) (CASSANDRA-7618)
 * Remove CqlPagingRecordReader/CqlPagingInputFormat (CASSANDRA-7570)
 * Support connecting to ipv6 jmx with nodetool (CASSANDRA-7669)


2.1.0-rc5
 * Reject counters inside user types (CASSANDRA-7672)
 * Switch to notification-based GCInspector (CASSANDRA-7638)
 * (cqlsh) Handle nulls in UDTs and tuples correctly (CASSANDRA-7656)
 * Don't use strict consistency when replacing (CASSANDRA-7568)
 * Fix min/max cell name collection on 2.0 SSTables with range
   tombstones (CASSANDRA-7593)
 * Tolerate min/max cell names of different lengths (CASSANDRA-7651)
 * Filter cached results correctly (CASSANDRA-7636)
 * Fix tracing on the new SEPExecutor (CASSANDRA-7644)
 * Remove shuffle and taketoken (CASSANDRA-7601)
 * Clean up Windows batch scripts (CASSANDRA-7619)
 * Fix native protocol drop user type notification (CASSANDRA-7571)
 * Give read access to system.schema_usertypes to all authenticated users
   (CASSANDRA-7578)
 * (cqlsh) Fix cqlsh display when zero rows are returned (CASSANDRA-7580)
 * Get java version correctly when JAVA_TOOL_OPTIONS is set (CASSANDRA-7572)
 * Fix NPE when dropping index from non-existent keyspace, AssertionError when
   dropping non-existent index with IF EXISTS (CASSANDRA-7590)
 * Fix sstablelevelresetter hang (CASSANDRA-7614)
 * (cqlsh) Fix deserialization of blobs (CASSANDRA-7603)
 * Use "keyspace updated" schema change message for UDT changes in v1 and
   v2 protocols (CASSANDRA-7617)
 * Fix tracing of range slices and secondary index lookups that are local
   to the coordinator (CASSANDRA-7599)
 * Set -Dcassandra.storagedir for all tool shell scripts (CASSANDRA-7587)
 * Don't swap max/min col names when mutating sstable metadata (CASSANDRA-7596)
 * (cqlsh) Correctly handle paged result sets (CASSANDRA-7625)
 * (cqlsh) Improve waiting for a trace to complete (CASSANDRA-7626)
 * Fix tracing of concurrent range slices and 2ary index queries (CASSANDRA-7626)
 * Fix scrub against collection type (CASSANDRA-7665)
Merged from 2.0:
 * Set gc_grace_seconds to seven days for system schema tables (CASSANDRA-7668)
 * SimpleSeedProvider no longer caches seeds forever (CASSANDRA-7663)
 * Always flush on truncate (CASSANDRA-7511)
 * Fix ReversedType(DateType) mapping to native protocol (CASSANDRA-7576)
 * Always merge ranges owned by a single node (CASSANDRA-6930)
 * Track max/min timestamps for range tombstones (CASSANDRA-7647)
 * Fix NPE when listing saved caches dir (CASSANDRA-7632)


2.1.0-rc4
 * Fix word count hadoop example (CASSANDRA-7200)
 * Updated memtable_cleanup_threshold and memtable_flush_writers defaults 
   (CASSANDRA-7551)
 * (Windows) fix startup when WMI memory query fails (CASSANDRA-7505)
 * Anti-compaction proceeds if any part of the repair failed (CASSANDRA-7521)
 * Add missing table name to DROP INDEX responses and notifications (CASSANDRA-7539)
 * Bump CQL version to 3.2.0 and update CQL documentation (CASSANDRA-7527)
 * Fix configuration error message when running nodetool ring (CASSANDRA-7508)
 * Support conditional updates, tuple type, and the v3 protocol in cqlsh (CASSANDRA-7509)
 * Handle queries on multiple secondary index types (CASSANDRA-7525)
 * Fix cqlsh authentication with v3 native protocol (CASSANDRA-7564)
 * Fix NPE when unknown prepared statement ID is used (CASSANDRA-7454)
Merged from 2.0:
 * (Windows) force range-based repair to non-sequential mode (CASSANDRA-7541)
 * Fix range merging when DES scores are zero (CASSANDRA-7535)
 * Warn when SSL certificates have expired (CASSANDRA-7528)
 * Fix error when doing reversed queries with static columns (CASSANDRA-7490)
Merged from 1.2:
 * Set correct stream ID on responses when non-Exception Throwables
   are thrown while handling native protocol messages (CASSANDRA-7470)


2.1.0-rc3
 * Consider expiry when reconciling otherwise equal cells (CASSANDRA-7403)
 * Introduce CQL support for stress tool (CASSANDRA-6146)
 * Fix ClassCastException processing expired messages (CASSANDRA-7496)
 * Fix prepared marker for collections inside UDT (CASSANDRA-7472)
 * Remove left-over populate_io_cache_on_flush and replicate_on_write
   uses (CASSANDRA-7493)
 * (Windows) handle spaces in path names (CASSANDRA-7451)
 * Ensure writes have completed after dropping a table, before recycling
   commit log segments (CASSANDRA-7437)
 * Remove left-over rows_per_partition_to_cache (CASSANDRA-7493)
 * Fix error when CONTAINS is used with a bind marker (CASSANDRA-7502)
 * Properly reject unknown UDT field (CASSANDRA-7484)
Merged from 2.0:
 * Fix CC#collectTimeOrderedData() tombstone optimisations (CASSANDRA-7394)
 * Support DISTINCT for static columns and fix behaviour when DISTINC is
   not use (CASSANDRA-7305).
 * Workaround JVM NPE on JMX bind failure (CASSANDRA-7254)
 * Fix race in FileCacheService RemovalListener (CASSANDRA-7278)
 * Fix inconsistent use of consistencyForCommit that allowed LOCAL_QUORUM
   operations to incorrect become full QUORUM (CASSANDRA-7345)
 * Properly handle unrecognized opcodes and flags (CASSANDRA-7440)
 * (Hadoop) close CqlRecordWriter clients when finished (CASSANDRA-7459)
 * Commit disk failure policy (CASSANDRA-7429)
 * Make sure high level sstables get compacted (CASSANDRA-7414)
 * Fix AssertionError when using empty clustering columns and static columns
   (CASSANDRA-7455)
 * Add option to disable STCS in L0 (CASSANDRA-6621)
 * Upgrade to snappy-java 1.0.5.2 (CASSANDRA-7476)


2.1.0-rc2
 * Fix heap size calculation for CompoundSparseCellName and 
   CompoundSparseCellName.WithCollection (CASSANDRA-7421)
 * Allow counter mutations in UNLOGGED batches (CASSANDRA-7351)
 * Modify reconcile logic to always pick a tombstone over a counter cell
   (CASSANDRA-7346)
 * Avoid incremental compaction on Windows (CASSANDRA-7365)
 * Fix exception when querying a composite-keyed table with a collection index
   (CASSANDRA-7372)
 * Use node's host id in place of counter ids (CASSANDRA-7366)
 * Fix error when doing reversed queries with static columns (CASSANDRA-7490)
 * Backport CASSANDRA-6747 (CASSANDRA-7560)
 * Track max/min timestamps for range tombstones (CASSANDRA-7647)
 * Fix NPE when listing saved caches dir (CASSANDRA-7632)
 * Fix sstableloader unable to connect encrypted node (CASSANDRA-7585)
Merged from 1.2:
 * Clone token map outside of hot gossip loops (CASSANDRA-7758)
 * Add stop method to EmbeddedCassandraService (CASSANDRA-7595)
 * Support connecting to ipv6 jmx with nodetool (CASSANDRA-7669)
 * Set gc_grace_seconds to seven days for system schema tables (CASSANDRA-7668)
 * SimpleSeedProvider no longer caches seeds forever (CASSANDRA-7663)
 * Set correct stream ID on responses when non-Exception Throwables
   are thrown while handling native protocol messages (CASSANDRA-7470)
 * Fix row size miscalculation in LazilyCompactedRow (CASSANDRA-7543)
 * Fix race in background compaction check (CASSANDRA-7745)
 * Don't clear out range tombstones during compaction (CASSANDRA-7808)


2.1.0-rc1
 * Revert flush directory (CASSANDRA-6357)
 * More efficient executor service for fast operations (CASSANDRA-4718)
 * Move less common tools into a new cassandra-tools package (CASSANDRA-7160)
 * Support more concurrent requests in native protocol (CASSANDRA-7231)
 * Add tab-completion to debian nodetool packaging (CASSANDRA-6421)
 * Change concurrent_compactors defaults (CASSANDRA-7139)
 * Add PowerShell Windows launch scripts (CASSANDRA-7001)
 * Make commitlog archive+restore more robust (CASSANDRA-6974)
 * Fix marking commitlogsegments clean (CASSANDRA-6959)
 * Add snapshot "manifest" describing files included (CASSANDRA-6326)
 * Parallel streaming for sstableloader (CASSANDRA-3668)
 * Fix bugs in supercolumns handling (CASSANDRA-7138)
 * Fix ClassClassException on composite dense tables (CASSANDRA-7112)
 * Cleanup and optimize collation and slice iterators (CASSANDRA-7107)
 * Upgrade NBHM lib (CASSANDRA-7128)
 * Optimize netty server (CASSANDRA-6861)
 * Fix repair hang when given CF does not exist (CASSANDRA-7189)
 * Allow c* to be shutdown in an embedded mode (CASSANDRA-5635)
 * Add server side batching to native transport (CASSANDRA-5663)
 * Make batchlog replay asynchronous (CASSANDRA-6134)
 * remove unused classes (CASSANDRA-7197)
 * Limit user types to the keyspace they are defined in (CASSANDRA-6643)
 * Add validate method to CollectionType (CASSANDRA-7208)
 * New serialization format for UDT values (CASSANDRA-7209, CASSANDRA-7261)
 * Fix nodetool netstats (CASSANDRA-7270)
 * Fix potential ClassCastException in HintedHandoffManager (CASSANDRA-7284)
 * Use prepared statements internally (CASSANDRA-6975)
 * Fix broken paging state with prepared statement (CASSANDRA-7120)
 * Fix IllegalArgumentException in CqlStorage (CASSANDRA-7287)
 * Allow nulls/non-existant fields in UDT (CASSANDRA-7206)
 * Add Thrift MultiSliceRequest (CASSANDRA-6757, CASSANDRA-7027)
 * Handle overlapping MultiSlices (CASSANDRA-7279)
 * Fix DataOutputTest on Windows (CASSANDRA-7265)
 * Embedded sets in user defined data-types are not updating (CASSANDRA-7267)
 * Add tuple type to CQL/native protocol (CASSANDRA-7248)
 * Fix CqlPagingRecordReader on tables with few rows (CASSANDRA-7322)
Merged from 2.0:
 * Copy compaction options to make sure they are reloaded (CASSANDRA-7290)
 * Add option to do more aggressive tombstone compactions (CASSANDRA-6563)
 * Don't try to compact already-compacting files in HHOM (CASSANDRA-7288)
 * Always reallocate buffers in HSHA (CASSANDRA-6285)
 * (Hadoop) support authentication in CqlRecordReader (CASSANDRA-7221)
 * (Hadoop) Close java driver Cluster in CQLRR.close (CASSANDRA-7228)
 * Warn when 'USING TIMESTAMP' is used on a CAS BATCH (CASSANDRA-7067)
 * return all cpu values from BackgroundActivityMonitor.readAndCompute (CASSANDRA-7183)
 * Correctly delete scheduled range xfers (CASSANDRA-7143)
 * return all cpu values from BackgroundActivityMonitor.readAndCompute (CASSANDRA-7183)  
 * reduce garbage creation in calculatePendingRanges (CASSANDRA-7191)
 * fix c* launch issues on Russian os's due to output of linux 'free' cmd (CASSANDRA-6162)
 * Fix disabling autocompaction (CASSANDRA-7187)
 * Fix potential NumberFormatException when deserializing IntegerType (CASSANDRA-7088)
 * cqlsh can't tab-complete disabling compaction (CASSANDRA-7185)
 * cqlsh: Accept and execute CQL statement(s) from command-line parameter (CASSANDRA-7172)
 * Fix IllegalStateException in CqlPagingRecordReader (CASSANDRA-7198)
 * Fix the InvertedIndex trigger example (CASSANDRA-7211)
 * Add --resolve-ip option to 'nodetool ring' (CASSANDRA-7210)
 * reduce garbage on codec flag deserialization (CASSANDRA-7244) 
 * Fix duplicated error messages on directory creation error at startup (CASSANDRA-5818)
 * Proper null handle for IF with map element access (CASSANDRA-7155)
 * Improve compaction visibility (CASSANDRA-7242)
 * Correctly delete scheduled range xfers (CASSANDRA-7143)
 * Make batchlog replica selection rack-aware (CASSANDRA-6551)
 * Fix CFMetaData#getColumnDefinitionFromColumnName() (CASSANDRA-7074)
 * Fix writetime/ttl functions for static columns (CASSANDRA-7081)
 * Suggest CTRL-C or semicolon after three blank lines in cqlsh (CASSANDRA-7142)
 * Fix 2ndary index queries with DESC clustering order (CASSANDRA-6950)
 * Invalid key cache entries on DROP (CASSANDRA-6525)
 * Fix flapping RecoveryManagerTest (CASSANDRA-7084)
 * Add missing iso8601 patterns for date strings (CASSANDRA-6973)
 * Support selecting multiple rows in a partition using IN (CASSANDRA-6875)
 * Add authentication support to shuffle (CASSANDRA-6484)
 * Swap local and global default read repair chances (CASSANDRA-7320)
 * Add conditional CREATE/DROP USER support (CASSANDRA-7264)
 * Cqlsh counts non-empty lines for "Blank lines" warning (CASSANDRA-7325)
Merged from 1.2:
 * Add Cloudstack snitch (CASSANDRA-7147)
 * Update system.peers correctly when relocating tokens (CASSANDRA-7126)
 * Add Google Compute Engine snitch (CASSANDRA-7132)
 * remove duplicate query for local tokens (CASSANDRA-7182)
 * exit CQLSH with error status code if script fails (CASSANDRA-6344)
 * Fix bug with some IN queries missig results (CASSANDRA-7105)
 * Fix availability validation for LOCAL_ONE CL (CASSANDRA-7319)
 * Hint streaming can cause decommission to fail (CASSANDRA-7219)


2.1.0-beta2
 * Increase default CL space to 8GB (CASSANDRA-7031)
 * Add range tombstones to read repair digests (CASSANDRA-6863)
 * Fix BTree.clear for large updates (CASSANDRA-6943)
 * Fail write instead of logging a warning when unable to append to CL
   (CASSANDRA-6764)
 * Eliminate possibility of CL segment appearing twice in active list 
   (CASSANDRA-6557)
 * Apply DONTNEED fadvise to commitlog segments (CASSANDRA-6759)
 * Switch CRC component to Adler and include it for compressed sstables 
   (CASSANDRA-4165)
 * Allow cassandra-stress to set compaction strategy options (CASSANDRA-6451)
 * Add broadcast_rpc_address option to cassandra.yaml (CASSANDRA-5899)
 * Auto reload GossipingPropertyFileSnitch config (CASSANDRA-5897)
 * Fix overflow of memtable_total_space_in_mb (CASSANDRA-6573)
 * Fix ABTC NPE and apply update function correctly (CASSANDRA-6692)
 * Allow nodetool to use a file or prompt for password (CASSANDRA-6660)
 * Fix AIOOBE when concurrently accessing ABSC (CASSANDRA-6742)
 * Fix assertion error in ALTER TYPE RENAME (CASSANDRA-6705)
 * Scrub should not always clear out repaired status (CASSANDRA-5351)
 * Improve handling of range tombstone for wide partitions (CASSANDRA-6446)
 * Fix ClassCastException for compact table with composites (CASSANDRA-6738)
 * Fix potentially repairing with wrong nodes (CASSANDRA-6808)
 * Change caching option syntax (CASSANDRA-6745)
 * Fix stress to do proper counter reads (CASSANDRA-6835)
 * Fix help message for stress counter_write (CASSANDRA-6824)
 * Fix stress smart Thrift client to pick servers correctly (CASSANDRA-6848)
 * Add logging levels (minimal, normal or verbose) to stress tool (CASSANDRA-6849)
 * Fix race condition in Batch CLE (CASSANDRA-6860)
 * Improve cleanup/scrub/upgradesstables failure handling (CASSANDRA-6774)
 * ByteBuffer write() methods for serializing sstables (CASSANDRA-6781)
 * Proper compare function for CollectionType (CASSANDRA-6783)
 * Update native server to Netty 4 (CASSANDRA-6236)
 * Fix off-by-one error in stress (CASSANDRA-6883)
 * Make OpOrder AutoCloseable (CASSANDRA-6901)
 * Remove sync repair JMX interface (CASSANDRA-6900)
 * Add multiple memory allocation options for memtables (CASSANDRA-6689, 6694)
 * Remove adjusted op rate from stress output (CASSANDRA-6921)
 * Add optimized CF.hasColumns() implementations (CASSANDRA-6941)
 * Serialize batchlog mutations with the version of the target node
   (CASSANDRA-6931)
 * Optimize CounterColumn#reconcile() (CASSANDRA-6953)
 * Properly remove 1.2 sstable support in 2.1 (CASSANDRA-6869)
 * Lock counter cells, not partitions (CASSANDRA-6880)
 * Track presence of legacy counter shards in sstables (CASSANDRA-6888)
 * Ensure safe resource cleanup when replacing sstables (CASSANDRA-6912)
 * Add failure handler to async callback (CASSANDRA-6747)
 * Fix AE when closing SSTable without releasing reference (CASSANDRA-7000)
 * Clean up IndexInfo on keyspace/table drops (CASSANDRA-6924)
 * Only snapshot relative SSTables when sequential repair (CASSANDRA-7024)
 * Require nodetool rebuild_index to specify index names (CASSANDRA-7038)
 * fix cassandra stress errors on reads with native protocol (CASSANDRA-7033)
 * Use OpOrder to guard sstable references for reads (CASSANDRA-6919)
 * Preemptive opening of compaction result (CASSANDRA-6916)
 * Multi-threaded scrub/cleanup/upgradesstables (CASSANDRA-5547)
 * Optimize cellname comparison (CASSANDRA-6934)
 * Native protocol v3 (CASSANDRA-6855)
 * Optimize Cell liveness checks and clean up Cell (CASSANDRA-7119)
 * Support consistent range movements (CASSANDRA-2434)
 * Display min timestamp in sstablemetadata viewer (CASSANDRA-6767)
Merged from 2.0:
 * Avoid race-prone second "scrub" of system keyspace (CASSANDRA-6797)
 * Pool CqlRecordWriter clients by inetaddress rather than Range
   (CASSANDRA-6665)
 * Fix compaction_history timestamps (CASSANDRA-6784)
 * Compare scores of full replica ordering in DES (CASSANDRA-6683)
 * fix CME in SessionInfo updateProgress affecting netstats (CASSANDRA-6577)
 * Allow repairing between specific replicas (CASSANDRA-6440)
 * Allow per-dc enabling of hints (CASSANDRA-6157)
 * Add compatibility for Hadoop 0.2.x (CASSANDRA-5201)
 * Fix EstimatedHistogram races (CASSANDRA-6682)
 * Failure detector correctly converts initial value to nanos (CASSANDRA-6658)
 * Add nodetool taketoken to relocate vnodes (CASSANDRA-4445)
 * Expose bulk loading progress over JMX (CASSANDRA-4757)
 * Correctly handle null with IF conditions and TTL (CASSANDRA-6623)
 * Account for range/row tombstones in tombstone drop
   time histogram (CASSANDRA-6522)
 * Stop CommitLogSegment.close() from calling sync() (CASSANDRA-6652)
 * Make commitlog failure handling configurable (CASSANDRA-6364)
 * Avoid overlaps in LCS (CASSANDRA-6688)
 * Improve support for paginating over composites (CASSANDRA-4851)
 * Fix count(*) queries in a mixed cluster (CASSANDRA-6707)
 * Improve repair tasks(snapshot, differencing) concurrency (CASSANDRA-6566)
 * Fix replaying pre-2.0 commit logs (CASSANDRA-6714)
 * Add static columns to CQL3 (CASSANDRA-6561)
 * Optimize single partition batch statements (CASSANDRA-6737)
 * Disallow post-query re-ordering when paging (CASSANDRA-6722)
 * Fix potential paging bug with deleted columns (CASSANDRA-6748)
 * Fix NPE on BulkLoader caused by losing StreamEvent (CASSANDRA-6636)
 * Fix truncating compression metadata (CASSANDRA-6791)
 * Add CMSClassUnloadingEnabled JVM option (CASSANDRA-6541)
 * Catch memtable flush exceptions during shutdown (CASSANDRA-6735)
 * Fix upgradesstables NPE for non-CF-based indexes (CASSANDRA-6645)
 * Fix UPDATE updating PRIMARY KEY columns implicitly (CASSANDRA-6782)
 * Fix IllegalArgumentException when updating from 1.2 with SuperColumns
   (CASSANDRA-6733)
 * FBUtilities.singleton() should use the CF comparator (CASSANDRA-6778)
 * Fix CQLSStableWriter.addRow(Map<String, Object>) (CASSANDRA-6526)
 * Fix HSHA server introducing corrupt data (CASSANDRA-6285)
 * Fix CAS conditions for COMPACT STORAGE tables (CASSANDRA-6813)
 * Starting threads in OutboundTcpConnectionPool constructor causes race conditions (CASSANDRA-7177)
 * Allow overriding cassandra-rackdc.properties file (CASSANDRA-7072)
 * Set JMX RMI port to 7199 (CASSANDRA-7087)
 * Use LOCAL_QUORUM for data reads at LOCAL_SERIAL (CASSANDRA-6939)
 * Log a warning for large batches (CASSANDRA-6487)
 * Put nodes in hibernate when join_ring is false (CASSANDRA-6961)
 * Avoid early loading of non-system keyspaces before compaction-leftovers 
   cleanup at startup (CASSANDRA-6913)
 * Restrict Windows to parallel repairs (CASSANDRA-6907)
 * (Hadoop) Allow manually specifying start/end tokens in CFIF (CASSANDRA-6436)
 * Fix NPE in MeteredFlusher (CASSANDRA-6820)
 * Fix race processing range scan responses (CASSANDRA-6820)
 * Allow deleting snapshots from dropped keyspaces (CASSANDRA-6821)
 * Add uuid() function (CASSANDRA-6473)
 * Omit tombstones from schema digests (CASSANDRA-6862)
 * Include correct consistencyLevel in LWT timeout (CASSANDRA-6884)
 * Lower chances for losing new SSTables during nodetool refresh and
   ColumnFamilyStore.loadNewSSTables (CASSANDRA-6514)
 * Add support for DELETE ... IF EXISTS to CQL3 (CASSANDRA-5708)
 * Update hadoop_cql3_word_count example (CASSANDRA-6793)
 * Fix handling of RejectedExecution in sync Thrift server (CASSANDRA-6788)
 * Log more information when exceeding tombstone_warn_threshold (CASSANDRA-6865)
 * Fix truncate to not abort due to unreachable fat clients (CASSANDRA-6864)
 * Fix schema concurrency exceptions (CASSANDRA-6841)
 * Fix leaking validator FH in StreamWriter (CASSANDRA-6832)
 * Fix saving triggers to schema (CASSANDRA-6789)
 * Fix trigger mutations when base mutation list is immutable (CASSANDRA-6790)
 * Fix accounting in FileCacheService to allow re-using RAR (CASSANDRA-6838)
 * Fix static counter columns (CASSANDRA-6827)
 * Restore expiring->deleted (cell) compaction optimization (CASSANDRA-6844)
 * Fix CompactionManager.needsCleanup (CASSANDRA-6845)
 * Correctly compare BooleanType values other than 0 and 1 (CASSANDRA-6779)
 * Read message id as string from earlier versions (CASSANDRA-6840)
 * Properly use the Paxos consistency for (non-protocol) batch (CASSANDRA-6837)
 * Add paranoid disk failure option (CASSANDRA-6646)
 * Improve PerRowSecondaryIndex performance (CASSANDRA-6876)
 * Extend triggers to support CAS updates (CASSANDRA-6882)
 * Static columns with IF NOT EXISTS don't always work as expected (CASSANDRA-6873)
 * Fix paging with SELECT DISTINCT (CASSANDRA-6857)
 * Fix UnsupportedOperationException on CAS timeout (CASSANDRA-6923)
 * Improve MeteredFlusher handling of MF-unaffected column families
   (CASSANDRA-6867)
 * Add CqlRecordReader using native pagination (CASSANDRA-6311)
 * Add QueryHandler interface (CASSANDRA-6659)
 * Track liveRatio per-memtable, not per-CF (CASSANDRA-6945)
 * Make sure upgradesstables keeps sstable level (CASSANDRA-6958)
 * Fix LIMIT with static columns (CASSANDRA-6956)
 * Fix clash with CQL column name in thrift validation (CASSANDRA-6892)
 * Fix error with super columns in mixed 1.2-2.0 clusters (CASSANDRA-6966)
 * Fix bad skip of sstables on slice query with composite start/finish (CASSANDRA-6825)
 * Fix unintended update with conditional statement (CASSANDRA-6893)
 * Fix map element access in IF (CASSANDRA-6914)
 * Avoid costly range calculations for range queries on system keyspaces
   (CASSANDRA-6906)
 * Fix SSTable not released if stream session fails (CASSANDRA-6818)
 * Avoid build failure due to ANTLR timeout (CASSANDRA-6991)
 * Queries on compact tables can return more rows that requested (CASSANDRA-7052)
 * USING TIMESTAMP for batches does not work (CASSANDRA-7053)
 * Fix performance regression from CASSANDRA-5614 (CASSANDRA-6949)
 * Ensure that batchlog and hint timeouts do not produce hints (CASSANDRA-7058)
 * Merge groupable mutations in TriggerExecutor#execute() (CASSANDRA-7047)
 * Plug holes in resource release when wiring up StreamSession (CASSANDRA-7073)
 * Re-add parameter columns to tracing session (CASSANDRA-6942)
 * Preserves CQL metadata when updating table from thrift (CASSANDRA-6831)
Merged from 1.2:
 * Fix nodetool display with vnodes (CASSANDRA-7082)
 * Add UNLOGGED, COUNTER options to BATCH documentation (CASSANDRA-6816)
 * add extra SSL cipher suites (CASSANDRA-6613)
 * fix nodetool getsstables for blob PK (CASSANDRA-6803)
 * Fix BatchlogManager#deleteBatch() use of millisecond timestamps
   (CASSANDRA-6822)
 * Continue assassinating even if the endpoint vanishes (CASSANDRA-6787)
 * Schedule schema pulls on change (CASSANDRA-6971)
 * Non-droppable verbs shouldn't be dropped from OTC (CASSANDRA-6980)
 * Shutdown batchlog executor in SS#drain() (CASSANDRA-7025)
 * Fix batchlog to account for CF truncation records (CASSANDRA-6999)
 * Fix CQLSH parsing of functions and BLOB literals (CASSANDRA-7018)
 * Properly load trustore in the native protocol (CASSANDRA-6847)
 * Always clean up references in SerializingCache (CASSANDRA-6994)
 * Don't shut MessagingService down when replacing a node (CASSANDRA-6476)
 * fix npe when doing -Dcassandra.fd_initial_value_ms (CASSANDRA-6751)


2.1.0-beta1
 * Add flush directory distinct from compaction directories (CASSANDRA-6357)
 * Require JNA by default (CASSANDRA-6575)
 * add listsnapshots command to nodetool (CASSANDRA-5742)
 * Introduce AtomicBTreeColumns (CASSANDRA-6271, 6692)
 * Multithreaded commitlog (CASSANDRA-3578)
 * allocate fixed index summary memory pool and resample cold index summaries 
   to use less memory (CASSANDRA-5519)
 * Removed multithreaded compaction (CASSANDRA-6142)
 * Parallelize fetching rows for low-cardinality indexes (CASSANDRA-1337)
 * change logging from log4j to logback (CASSANDRA-5883)
 * switch to LZ4 compression for internode communication (CASSANDRA-5887)
 * Stop using Thrift-generated Index* classes internally (CASSANDRA-5971)
 * Remove 1.2 network compatibility code (CASSANDRA-5960)
 * Remove leveled json manifest migration code (CASSANDRA-5996)
 * Remove CFDefinition (CASSANDRA-6253)
 * Use AtomicIntegerFieldUpdater in RefCountedMemory (CASSANDRA-6278)
 * User-defined types for CQL3 (CASSANDRA-5590)
 * Use of o.a.c.metrics in nodetool (CASSANDRA-5871, 6406)
 * Batch read from OTC's queue and cleanup (CASSANDRA-1632)
 * Secondary index support for collections (CASSANDRA-4511, 6383)
 * SSTable metadata(Stats.db) format change (CASSANDRA-6356)
 * Push composites support in the storage engine
   (CASSANDRA-5417, CASSANDRA-6520)
 * Add snapshot space used to cfstats (CASSANDRA-6231)
 * Add cardinality estimator for key count estimation (CASSANDRA-5906)
 * CF id is changed to be non-deterministic. Data dir/key cache are created
   uniquely for CF id (CASSANDRA-5202)
 * New counters implementation (CASSANDRA-6504)
 * Replace UnsortedColumns, EmptyColumns, TreeMapBackedSortedColumns with new
   ArrayBackedSortedColumns (CASSANDRA-6630, CASSANDRA-6662, CASSANDRA-6690)
 * Add option to use row cache with a given amount of rows (CASSANDRA-5357)
 * Avoid repairing already repaired data (CASSANDRA-5351)
 * Reject counter updates with USING TTL/TIMESTAMP (CASSANDRA-6649)
 * Replace index_interval with min/max_index_interval (CASSANDRA-6379)
 * Lift limitation that order by columns must be selected for IN queries (CASSANDRA-4911)


2.0.5
 * Reduce garbage generated by bloom filter lookups (CASSANDRA-6609)
 * Add ks.cf names to tombstone logging (CASSANDRA-6597)
 * Use LOCAL_QUORUM for LWT operations at LOCAL_SERIAL (CASSANDRA-6495)
 * Wait for gossip to settle before accepting client connections (CASSANDRA-4288)
 * Delete unfinished compaction incrementally (CASSANDRA-6086)
 * Allow specifying custom secondary index options in CQL3 (CASSANDRA-6480)
 * Improve replica pinning for cache efficiency in DES (CASSANDRA-6485)
 * Fix LOCAL_SERIAL from thrift (CASSANDRA-6584)
 * Don't special case received counts in CAS timeout exceptions (CASSANDRA-6595)
 * Add support for 2.1 global counter shards (CASSANDRA-6505)
 * Fix NPE when streaming connection is not yet established (CASSANDRA-6210)
 * Avoid rare duplicate read repair triggering (CASSANDRA-6606)
 * Fix paging discardFirst (CASSANDRA-6555)
 * Fix ArrayIndexOutOfBoundsException in 2ndary index query (CASSANDRA-6470)
 * Release sstables upon rebuilding 2i (CASSANDRA-6635)
 * Add AbstractCompactionStrategy.startup() method (CASSANDRA-6637)
 * SSTableScanner may skip rows during cleanup (CASSANDRA-6638)
 * sstables from stalled repair sessions can resurrect deleted data (CASSANDRA-6503)
 * Switch stress to use ITransportFactory (CASSANDRA-6641)
 * Fix IllegalArgumentException during prepare (CASSANDRA-6592)
 * Fix possible loss of 2ndary index entries during compaction (CASSANDRA-6517)
 * Fix direct Memory on architectures that do not support unaligned long access
   (CASSANDRA-6628)
 * Let scrub optionally skip broken counter partitions (CASSANDRA-5930)
Merged from 1.2:
 * fsync compression metadata (CASSANDRA-6531)
 * Validate CF existence on execution for prepared statement (CASSANDRA-6535)
 * Add ability to throttle batchlog replay (CASSANDRA-6550)
 * Fix executing LOCAL_QUORUM with SimpleStrategy (CASSANDRA-6545)
 * Avoid StackOverflow when using large IN queries (CASSANDRA-6567)
 * Nodetool upgradesstables includes secondary indexes (CASSANDRA-6598)
 * Paginate batchlog replay (CASSANDRA-6569)
 * skip blocking on streaming during drain (CASSANDRA-6603)
 * Improve error message when schema doesn't match loaded sstable (CASSANDRA-6262)
 * Add properties to adjust FD initial value and max interval (CASSANDRA-4375)
 * Fix preparing with batch and delete from collection (CASSANDRA-6607)
 * Fix ABSC reverse iterator's remove() method (CASSANDRA-6629)
 * Handle host ID conflicts properly (CASSANDRA-6615)
 * Move handling of migration event source to solve bootstrap race. (CASSANDRA-6648)
 * Make sure compaction throughput value doesn't overflow with int math (CASSANDRA-6647)


2.0.4
 * Allow removing snapshots of no-longer-existing CFs (CASSANDRA-6418)
 * add StorageService.stopDaemon() (CASSANDRA-4268)
 * add IRE for invalid CF supplied to get_count (CASSANDRA-5701)
 * add client encryption support to sstableloader (CASSANDRA-6378)
 * Fix accept() loop for SSL sockets post-shutdown (CASSANDRA-6468)
 * Fix size-tiered compaction in LCS L0 (CASSANDRA-6496)
 * Fix assertion failure in filterColdSSTables (CASSANDRA-6483)
 * Fix row tombstones in larger-than-memory compactions (CASSANDRA-6008)
 * Fix cleanup ClassCastException (CASSANDRA-6462)
 * Reduce gossip memory use by interning VersionedValue strings (CASSANDRA-6410)
 * Allow specifying datacenters to participate in a repair (CASSANDRA-6218)
 * Fix divide-by-zero in PCI (CASSANDRA-6403)
 * Fix setting last compacted key in the wrong level for LCS (CASSANDRA-6284)
 * Add millisecond precision formats to the timestamp parser (CASSANDRA-6395)
 * Expose a total memtable size metric for a CF (CASSANDRA-6391)
 * cqlsh: handle symlinks properly (CASSANDRA-6425)
 * Fix potential infinite loop when paging query with IN (CASSANDRA-6464)
 * Fix assertion error in AbstractQueryPager.discardFirst (CASSANDRA-6447)
 * Fix streaming older SSTable yields unnecessary tombstones (CASSANDRA-6527)
Merged from 1.2:
 * Improved error message on bad properties in DDL queries (CASSANDRA-6453)
 * Randomize batchlog candidates selection (CASSANDRA-6481)
 * Fix thundering herd on endpoint cache invalidation (CASSANDRA-6345, 6485)
 * Improve batchlog write performance with vnodes (CASSANDRA-6488)
 * cqlsh: quote single quotes in strings inside collections (CASSANDRA-6172)
 * Improve gossip performance for typical messages (CASSANDRA-6409)
 * Throw IRE if a prepared statement has more markers than supported 
   (CASSANDRA-5598)
 * Expose Thread metrics for the native protocol server (CASSANDRA-6234)
 * Change snapshot response message verb to INTERNAL to avoid dropping it 
   (CASSANDRA-6415)
 * Warn when collection read has > 65K elements (CASSANDRA-5428)
 * Fix cache persistence when both row and key cache are enabled 
   (CASSANDRA-6413)
 * (Hadoop) add describe_local_ring (CASSANDRA-6268)
 * Fix handling of concurrent directory creation failure (CASSANDRA-6459)
 * Allow executing CREATE statements multiple times (CASSANDRA-6471)
 * Don't send confusing info with timeouts (CASSANDRA-6491)
 * Don't resubmit counter mutation runnables internally (CASSANDRA-6427)
 * Don't drop local mutations without a hint (CASSANDRA-6510)
 * Don't allow null max_hint_window_in_ms (CASSANDRA-6419)
 * Validate SliceRange start and finish lengths (CASSANDRA-6521)


2.0.3
 * Fix FD leak on slice read path (CASSANDRA-6275)
 * Cancel read meter task when closing SSTR (CASSANDRA-6358)
 * free off-heap IndexSummary during bulk (CASSANDRA-6359)
 * Recover from IOException in accept() thread (CASSANDRA-6349)
 * Improve Gossip tolerance of abnormally slow tasks (CASSANDRA-6338)
 * Fix trying to hint timed out counter writes (CASSANDRA-6322)
 * Allow restoring specific columnfamilies from archived CL (CASSANDRA-4809)
 * Avoid flushing compaction_history after each operation (CASSANDRA-6287)
 * Fix repair assertion error when tombstones expire (CASSANDRA-6277)
 * Skip loading corrupt key cache (CASSANDRA-6260)
 * Fixes for compacting larger-than-memory rows (CASSANDRA-6274)
 * Compact hottest sstables first and optionally omit coldest from
   compaction entirely (CASSANDRA-6109)
 * Fix modifying column_metadata from thrift (CASSANDRA-6182)
 * cqlsh: fix LIST USERS output (CASSANDRA-6242)
 * Add IRequestSink interface (CASSANDRA-6248)
 * Update memtable size while flushing (CASSANDRA-6249)
 * Provide hooks around CQL2/CQL3 statement execution (CASSANDRA-6252)
 * Require Permission.SELECT for CAS updates (CASSANDRA-6247)
 * New CQL-aware SSTableWriter (CASSANDRA-5894)
 * Reject CAS operation when the protocol v1 is used (CASSANDRA-6270)
 * Correctly throw error when frame too large (CASSANDRA-5981)
 * Fix serialization bug in PagedRange with 2ndary indexes (CASSANDRA-6299)
 * Fix CQL3 table validation in Thrift (CASSANDRA-6140)
 * Fix bug missing results with IN clauses (CASSANDRA-6327)
 * Fix paging with reversed slices (CASSANDRA-6343)
 * Set minTimestamp correctly to be able to drop expired sstables (CASSANDRA-6337)
 * Support NaN and Infinity as float literals (CASSANDRA-6003)
 * Remove RF from nodetool ring output (CASSANDRA-6289)
 * Fix attempting to flush empty rows (CASSANDRA-6374)
 * Fix potential out of bounds exception when paging (CASSANDRA-6333)
Merged from 1.2:
 * Optimize FD phi calculation (CASSANDRA-6386)
 * Improve initial FD phi estimate when starting up (CASSANDRA-6385)
 * Don't list CQL3 table in CLI describe even if named explicitely 
   (CASSANDRA-5750)
 * Invalidate row cache when dropping CF (CASSANDRA-6351)
 * add non-jamm path for cached statements (CASSANDRA-6293)
 * add windows bat files for shell commands (CASSANDRA-6145)
 * Require logging in for Thrift CQL2/3 statement preparation (CASSANDRA-6254)
 * restrict max_num_tokens to 1536 (CASSANDRA-6267)
 * Nodetool gets default JMX port from cassandra-env.sh (CASSANDRA-6273)
 * make calculatePendingRanges asynchronous (CASSANDRA-6244)
 * Remove blocking flushes in gossip thread (CASSANDRA-6297)
 * Fix potential socket leak in connectionpool creation (CASSANDRA-6308)
 * Allow LOCAL_ONE/LOCAL_QUORUM to work with SimpleStrategy (CASSANDRA-6238)
 * cqlsh: handle 'null' as session duration (CASSANDRA-6317)
 * Fix json2sstable handling of range tombstones (CASSANDRA-6316)
 * Fix missing one row in reverse query (CASSANDRA-6330)
 * Fix reading expired row value from row cache (CASSANDRA-6325)
 * Fix AssertionError when doing set element deletion (CASSANDRA-6341)
 * Make CL code for the native protocol match the one in C* 2.0
   (CASSANDRA-6347)
 * Disallow altering CQL3 table from thrift (CASSANDRA-6370)
 * Fix size computation of prepared statement (CASSANDRA-6369)


2.0.2
 * Update FailureDetector to use nanontime (CASSANDRA-4925)
 * Fix FileCacheService regressions (CASSANDRA-6149)
 * Never return WriteTimeout for CL.ANY (CASSANDRA-6132)
 * Fix race conditions in bulk loader (CASSANDRA-6129)
 * Add configurable metrics reporting (CASSANDRA-4430)
 * drop queries exceeding a configurable number of tombstones (CASSANDRA-6117)
 * Track and persist sstable read activity (CASSANDRA-5515)
 * Fixes for speculative retry (CASSANDRA-5932, CASSANDRA-6194)
 * Improve memory usage of metadata min/max column names (CASSANDRA-6077)
 * Fix thrift validation refusing row markers on CQL3 tables (CASSANDRA-6081)
 * Fix insertion of collections with CAS (CASSANDRA-6069)
 * Correctly send metadata on SELECT COUNT (CASSANDRA-6080)
 * Track clients' remote addresses in ClientState (CASSANDRA-6070)
 * Create snapshot dir if it does not exist when migrating
   leveled manifest (CASSANDRA-6093)
 * make sequential nodetool repair the default (CASSANDRA-5950)
 * Add more hooks for compaction strategy implementations (CASSANDRA-6111)
 * Fix potential NPE on composite 2ndary indexes (CASSANDRA-6098)
 * Delete can potentially be skipped in batch (CASSANDRA-6115)
 * Allow alter keyspace on system_traces (CASSANDRA-6016)
 * Disallow empty column names in cql (CASSANDRA-6136)
 * Use Java7 file-handling APIs and fix file moving on Windows (CASSANDRA-5383)
 * Save compaction history to system keyspace (CASSANDRA-5078)
 * Fix NPE if StorageService.getOperationMode() is executed before full startup (CASSANDRA-6166)
 * CQL3: support pre-epoch longs for TimestampType (CASSANDRA-6212)
 * Add reloadtriggers command to nodetool (CASSANDRA-4949)
 * cqlsh: ignore empty 'value alias' in DESCRIBE (CASSANDRA-6139)
 * Fix sstable loader (CASSANDRA-6205)
 * Reject bootstrapping if the node already exists in gossip (CASSANDRA-5571)
 * Fix NPE while loading paxos state (CASSANDRA-6211)
 * cqlsh: add SHOW SESSION <tracing-session> command (CASSANDRA-6228)
Merged from 1.2:
 * (Hadoop) Require CFRR batchSize to be at least 2 (CASSANDRA-6114)
 * Add a warning for small LCS sstable size (CASSANDRA-6191)
 * Add ability to list specific KS/CF combinations in nodetool cfstats (CASSANDRA-4191)
 * Mark CF clean if a mutation raced the drop and got it marked dirty (CASSANDRA-5946)
 * Add a LOCAL_ONE consistency level (CASSANDRA-6202)
 * Limit CQL prepared statement cache by size instead of count (CASSANDRA-6107)
 * Tracing should log write failure rather than raw exceptions (CASSANDRA-6133)
 * lock access to TM.endpointToHostIdMap (CASSANDRA-6103)
 * Allow estimated memtable size to exceed slab allocator size (CASSANDRA-6078)
 * Start MeteredFlusher earlier to prevent OOM during CL replay (CASSANDRA-6087)
 * Avoid sending Truncate command to fat clients (CASSANDRA-6088)
 * Allow where clause conditions to be in parenthesis (CASSANDRA-6037)
 * Do not open non-ssl storage port if encryption option is all (CASSANDRA-3916)
 * Move batchlog replay to its own executor (CASSANDRA-6079)
 * Add tombstone debug threshold and histogram (CASSANDRA-6042, 6057)
 * Enable tcp keepalive on incoming connections (CASSANDRA-4053)
 * Fix fat client schema pull NPE (CASSANDRA-6089)
 * Fix memtable flushing for indexed tables (CASSANDRA-6112)
 * Fix skipping columns with multiple slices (CASSANDRA-6119)
 * Expose connected thrift + native client counts (CASSANDRA-5084)
 * Optimize auth setup (CASSANDRA-6122)
 * Trace index selection (CASSANDRA-6001)
 * Update sstablesPerReadHistogram to use biased sampling (CASSANDRA-6164)
 * Log UnknownColumnfamilyException when closing socket (CASSANDRA-5725)
 * Properly error out on CREATE INDEX for counters table (CASSANDRA-6160)
 * Handle JMX notification failure for repair (CASSANDRA-6097)
 * (Hadoop) Fetch no more than 128 splits in parallel (CASSANDRA-6169)
 * stress: add username/password authentication support (CASSANDRA-6068)
 * Fix indexed queries with row cache enabled on parent table (CASSANDRA-5732)
 * Fix compaction race during columnfamily drop (CASSANDRA-5957)
 * Fix validation of empty column names for compact tables (CASSANDRA-6152)
 * Skip replaying mutations that pass CRC but fail to deserialize (CASSANDRA-6183)
 * Rework token replacement to use replace_address (CASSANDRA-5916)
 * Fix altering column types (CASSANDRA-6185)
 * cqlsh: fix CREATE/ALTER WITH completion (CASSANDRA-6196)
 * add windows bat files for shell commands (CASSANDRA-6145)
 * Fix potential stack overflow during range tombstones insertion (CASSANDRA-6181)
 * (Hadoop) Make LOCAL_ONE the default consistency level (CASSANDRA-6214)


2.0.1
 * Fix bug that could allow reading deleted data temporarily (CASSANDRA-6025)
 * Improve memory use defaults (CASSANDRA-6059)
 * Make ThriftServer more easlly extensible (CASSANDRA-6058)
 * Remove Hadoop dependency from ITransportFactory (CASSANDRA-6062)
 * add file_cache_size_in_mb setting (CASSANDRA-5661)
 * Improve error message when yaml contains invalid properties (CASSANDRA-5958)
 * Improve leveled compaction's ability to find non-overlapping L0 compactions
   to work on concurrently (CASSANDRA-5921)
 * Notify indexer of columns shadowed by range tombstones (CASSANDRA-5614)
 * Log Merkle tree stats (CASSANDRA-2698)
 * Switch from crc32 to adler32 for compressed sstable checksums (CASSANDRA-5862)
 * Improve offheap memcpy performance (CASSANDRA-5884)
 * Use a range aware scanner for cleanup (CASSANDRA-2524)
 * Cleanup doesn't need to inspect sstables that contain only local data
   (CASSANDRA-5722)
 * Add ability for CQL3 to list partition keys (CASSANDRA-4536)
 * Improve native protocol serialization (CASSANDRA-5664)
 * Upgrade Thrift to 0.9.1 (CASSANDRA-5923)
 * Require superuser status for adding triggers (CASSANDRA-5963)
 * Make standalone scrubber handle old and new style leveled manifest
   (CASSANDRA-6005)
 * Fix paxos bugs (CASSANDRA-6012, 6013, 6023)
 * Fix paged ranges with multiple replicas (CASSANDRA-6004)
 * Fix potential AssertionError during tracing (CASSANDRA-6041)
 * Fix NPE in sstablesplit (CASSANDRA-6027)
 * Migrate pre-2.0 key/value/column aliases to system.schema_columns
   (CASSANDRA-6009)
 * Paging filter empty rows too agressively (CASSANDRA-6040)
 * Support variadic parameters for IN clauses (CASSANDRA-4210)
 * cqlsh: return the result of CAS writes (CASSANDRA-5796)
 * Fix validation of IN clauses with 2ndary indexes (CASSANDRA-6050)
 * Support named bind variables in CQL (CASSANDRA-6033)
Merged from 1.2:
 * Allow cache-keys-to-save to be set at runtime (CASSANDRA-5980)
 * Avoid second-guessing out-of-space state (CASSANDRA-5605)
 * Tuning knobs for dealing with large blobs and many CFs (CASSANDRA-5982)
 * (Hadoop) Fix CQLRW for thrift tables (CASSANDRA-6002)
 * Fix possible divide-by-zero in HHOM (CASSANDRA-5990)
 * Allow local batchlog writes for CL.ANY (CASSANDRA-5967)
 * Upgrade metrics-core to version 2.2.0 (CASSANDRA-5947)
 * Fix CqlRecordWriter with composite keys (CASSANDRA-5949)
 * Add snitch, schema version, cluster, partitioner to JMX (CASSANDRA-5881)
 * Allow disabling SlabAllocator (CASSANDRA-5935)
 * Make user-defined compaction JMX blocking (CASSANDRA-4952)
 * Fix streaming does not transfer wrapped range (CASSANDRA-5948)
 * Fix loading index summary containing empty key (CASSANDRA-5965)
 * Correctly handle limits in CompositesSearcher (CASSANDRA-5975)
 * Pig: handle CQL collections (CASSANDRA-5867)
 * Pass the updated cf to the PRSI index() method (CASSANDRA-5999)
 * Allow empty CQL3 batches (as no-op) (CASSANDRA-5994)
 * Support null in CQL3 functions (CASSANDRA-5910)
 * Replace the deprecated MapMaker with CacheLoader (CASSANDRA-6007)
 * Add SSTableDeletingNotification to DataTracker (CASSANDRA-6010)
 * Fix snapshots in use get deleted during snapshot repair (CASSANDRA-6011)
 * Move hints and exception count to o.a.c.metrics (CASSANDRA-6017)
 * Fix memory leak in snapshot repair (CASSANDRA-6047)
 * Fix sstable2sjon for CQL3 tables (CASSANDRA-5852)


2.0.0
 * Fix thrift validation when inserting into CQL3 tables (CASSANDRA-5138)
 * Fix periodic memtable flushing behavior with clean memtables (CASSANDRA-5931)
 * Fix dateOf() function for pre-2.0 timestamp columns (CASSANDRA-5928)
 * Fix SSTable unintentionally loads BF when opened for batch (CASSANDRA-5938)
 * Add stream session progress to JMX (CASSANDRA-4757)
 * Fix NPE during CAS operation (CASSANDRA-5925)
Merged from 1.2:
 * Fix getBloomFilterDiskSpaceUsed for AlwaysPresentFilter (CASSANDRA-5900)
 * Don't announce schema version until we've loaded the changes locally
   (CASSANDRA-5904)
 * Fix to support off heap bloom filters size greater than 2 GB (CASSANDRA-5903)
 * Properly handle parsing huge map and set literals (CASSANDRA-5893)


2.0.0-rc2
 * enable vnodes by default (CASSANDRA-5869)
 * fix CAS contention timeout (CASSANDRA-5830)
 * fix HsHa to respect max frame size (CASSANDRA-4573)
 * Fix (some) 2i on composite components omissions (CASSANDRA-5851)
 * cqlsh: add DESCRIBE FULL SCHEMA variant (CASSANDRA-5880)
Merged from 1.2:
 * Correctly validate sparse composite cells in scrub (CASSANDRA-5855)
 * Add KeyCacheHitRate metric to CF metrics (CASSANDRA-5868)
 * cqlsh: add support for multiline comments (CASSANDRA-5798)
 * Handle CQL3 SELECT duplicate IN restrictions on clustering columns
   (CASSANDRA-5856)


2.0.0-rc1
 * improve DecimalSerializer performance (CASSANDRA-5837)
 * fix potential spurious wakeup in AsyncOneResponse (CASSANDRA-5690)
 * fix schema-related trigger issues (CASSANDRA-5774)
 * Better validation when accessing CQL3 table from thrift (CASSANDRA-5138)
 * Fix assertion error during repair (CASSANDRA-5801)
 * Fix range tombstone bug (CASSANDRA-5805)
 * DC-local CAS (CASSANDRA-5797)
 * Add a native_protocol_version column to the system.local table (CASSANRDA-5819)
 * Use index_interval from cassandra.yaml when upgraded (CASSANDRA-5822)
 * Fix buffer underflow on socket close (CASSANDRA-5792)
Merged from 1.2:
 * Fix reading DeletionTime from 1.1-format sstables (CASSANDRA-5814)
 * cqlsh: add collections support to COPY (CASSANDRA-5698)
 * retry important messages for any IOException (CASSANDRA-5804)
 * Allow empty IN relations in SELECT/UPDATE/DELETE statements (CASSANDRA-5626)
 * cqlsh: fix crashing on Windows due to libedit detection (CASSANDRA-5812)
 * fix bulk-loading compressed sstables (CASSANDRA-5820)
 * (Hadoop) fix quoting in CqlPagingRecordReader and CqlRecordWriter 
   (CASSANDRA-5824)
 * update default LCS sstable size to 160MB (CASSANDRA-5727)
 * Allow compacting 2Is via nodetool (CASSANDRA-5670)
 * Hex-encode non-String keys in OPP (CASSANDRA-5793)
 * nodetool history logging (CASSANDRA-5823)
 * (Hadoop) fix support for Thrift tables in CqlPagingRecordReader 
   (CASSANDRA-5752)
 * add "all time blocked" to StatusLogger output (CASSANDRA-5825)
 * Future-proof inter-major-version schema migrations (CASSANDRA-5845)
 * (Hadoop) add CqlPagingRecordReader support for ReversedType in Thrift table
   (CASSANDRA-5718)
 * Add -no-snapshot option to scrub (CASSANDRA-5891)
 * Fix to support off heap bloom filters size greater than 2 GB (CASSANDRA-5903)
 * Properly handle parsing huge map and set literals (CASSANDRA-5893)
 * Fix LCS L0 compaction may overlap in L1 (CASSANDRA-5907)
 * New sstablesplit tool to split large sstables offline (CASSANDRA-4766)
 * Fix potential deadlock in native protocol server (CASSANDRA-5926)
 * Disallow incompatible type change in CQL3 (CASSANDRA-5882)
Merged from 1.1:
 * Correctly validate sparse composite cells in scrub (CASSANDRA-5855)


2.0.0-beta2
 * Replace countPendingHints with Hints Created metric (CASSANDRA-5746)
 * Allow nodetool with no args, and with help to run without a server (CASSANDRA-5734)
 * Cleanup AbstractType/TypeSerializer classes (CASSANDRA-5744)
 * Remove unimplemented cli option schema-mwt (CASSANDRA-5754)
 * Support range tombstones in thrift (CASSANDRA-5435)
 * Normalize table-manipulating CQL3 statements' class names (CASSANDRA-5759)
 * cqlsh: add missing table options to DESCRIBE output (CASSANDRA-5749)
 * Fix assertion error during repair (CASSANDRA-5757)
 * Fix bulkloader (CASSANDRA-5542)
 * Add LZ4 compression to the native protocol (CASSANDRA-5765)
 * Fix bugs in the native protocol v2 (CASSANDRA-5770)
 * CAS on 'primary key only' table (CASSANDRA-5715)
 * Support streaming SSTables of old versions (CASSANDRA-5772)
 * Always respect protocol version in native protocol (CASSANDRA-5778)
 * Fix ConcurrentModificationException during streaming (CASSANDRA-5782)
 * Update deletion timestamp in Commit#updatesWithPaxosTime (CASSANDRA-5787)
 * Thrift cas() method crashes if input columns are not sorted (CASSANDRA-5786)
 * Order columns names correctly when querying for CAS (CASSANDRA-5788)
 * Fix streaming retry (CASSANDRA-5775)
Merged from 1.2:
 * if no seeds can be a reached a node won't start in a ring by itself (CASSANDRA-5768)
 * add cassandra.unsafesystem property (CASSANDRA-5704)
 * (Hadoop) quote identifiers in CqlPagingRecordReader (CASSANDRA-5763)
 * Add replace_node functionality for vnodes (CASSANDRA-5337)
 * Add timeout events to query traces (CASSANDRA-5520)
 * Fix serialization of the LEFT gossip value (CASSANDRA-5696)
 * Pig: support for cql3 tables (CASSANDRA-5234)
 * Fix skipping range tombstones with reverse queries (CASSANDRA-5712)
 * Expire entries out of ThriftSessionManager (CASSANDRA-5719)
 * Don't keep ancestor information in memory (CASSANDRA-5342)
 * Expose native protocol server status in nodetool info (CASSANDRA-5735)
 * Fix pathetic performance of range tombstones (CASSANDRA-5677)
 * Fix querying with an empty (impossible) range (CASSANDRA-5573)
 * cqlsh: handle CUSTOM 2i in DESCRIBE output (CASSANDRA-5760)
 * Fix minor bug in Range.intersects(Bound) (CASSANDRA-5771)
 * cqlsh: handle disabled compression in DESCRIBE output (CASSANDRA-5766)
 * Ensure all UP events are notified on the native protocol (CASSANDRA-5769)
 * Fix formatting of sstable2json with multiple -k arguments (CASSANDRA-5781)
 * Don't rely on row marker for queries in general to hide lost markers
   after TTL expires (CASSANDRA-5762)
 * Sort nodetool help output (CASSANDRA-5776)
 * Fix column expiring during 2 phases compaction (CASSANDRA-5799)
 * now() is being rejected in INSERTs when inside collections (CASSANDRA-5795)


2.0.0-beta1
 * Add support for indexing clustered columns (CASSANDRA-5125)
 * Removed on-heap row cache (CASSANDRA-5348)
 * use nanotime consistently for node-local timeouts (CASSANDRA-5581)
 * Avoid unnecessary second pass on name-based queries (CASSANDRA-5577)
 * Experimental triggers (CASSANDRA-1311)
 * JEMalloc support for off-heap allocation (CASSANDRA-3997)
 * Single-pass compaction (CASSANDRA-4180)
 * Removed token range bisection (CASSANDRA-5518)
 * Removed compatibility with pre-1.2.5 sstables and network messages
   (CASSANDRA-5511)
 * removed PBSPredictor (CASSANDRA-5455)
 * CAS support (CASSANDRA-5062, 5441, 5442, 5443, 5619, 5667)
 * Leveled compaction performs size-tiered compactions in L0 
   (CASSANDRA-5371, 5439)
 * Add yaml network topology snitch for mixed ec2/other envs (CASSANDRA-5339)
 * Log when a node is down longer than the hint window (CASSANDRA-4554)
 * Optimize tombstone creation for ExpiringColumns (CASSANDRA-4917)
 * Improve LeveledScanner work estimation (CASSANDRA-5250, 5407)
 * Replace compaction lock with runWithCompactionsDisabled (CASSANDRA-3430)
 * Change Message IDs to ints (CASSANDRA-5307)
 * Move sstable level information into the Stats component, removing the
   need for a separate Manifest file (CASSANDRA-4872)
 * avoid serializing to byte[] on commitlog append (CASSANDRA-5199)
 * make index_interval configurable per columnfamily (CASSANDRA-3961, CASSANDRA-5650)
 * add default_time_to_live (CASSANDRA-3974)
 * add memtable_flush_period_in_ms (CASSANDRA-4237)
 * replace supercolumns internally by composites (CASSANDRA-3237, 5123)
 * upgrade thrift to 0.9.0 (CASSANDRA-3719)
 * drop unnecessary keyspace parameter from user-defined compaction API 
   (CASSANDRA-5139)
 * more robust solution to incomplete compactions + counters (CASSANDRA-5151)
 * Change order of directory searching for c*.in.sh (CASSANDRA-3983)
 * Add tool to reset SSTable compaction level for LCS (CASSANDRA-5271)
 * Allow custom configuration loader (CASSANDRA-5045)
 * Remove memory emergency pressure valve logic (CASSANDRA-3534)
 * Reduce request latency with eager retry (CASSANDRA-4705)
 * cqlsh: Remove ASSUME command (CASSANDRA-5331)
 * Rebuild BF when loading sstables if bloom_filter_fp_chance
   has changed since compaction (CASSANDRA-5015)
 * remove row-level bloom filters (CASSANDRA-4885)
 * Change Kernel Page Cache skipping into row preheating (disabled by default)
   (CASSANDRA-4937)
 * Improve repair by deciding on a gcBefore before sending
   out TreeRequests (CASSANDRA-4932)
 * Add an official way to disable compactions (CASSANDRA-5074)
 * Reenable ALTER TABLE DROP with new semantics (CASSANDRA-3919)
 * Add binary protocol versioning (CASSANDRA-5436)
 * Swap THshaServer for TThreadedSelectorServer (CASSANDRA-5530)
 * Add alias support to SELECT statement (CASSANDRA-5075)
 * Don't create empty RowMutations in CommitLogReplayer (CASSANDRA-5541)
 * Use range tombstones when dropping cfs/columns from schema (CASSANDRA-5579)
 * cqlsh: drop CQL2/CQL3-beta support (CASSANDRA-5585)
 * Track max/min column names in sstables to be able to optimize slice
   queries (CASSANDRA-5514, CASSANDRA-5595, CASSANDRA-5600)
 * Binary protocol: allow batching already prepared statements (CASSANDRA-4693)
 * Allow preparing timestamp, ttl and limit in CQL3 queries (CASSANDRA-4450)
 * Support native link w/o JNA in Java7 (CASSANDRA-3734)
 * Use SASL authentication in binary protocol v2 (CASSANDRA-5545)
 * Replace Thrift HsHa with LMAX Disruptor based implementation (CASSANDRA-5582)
 * cqlsh: Add row count to SELECT output (CASSANDRA-5636)
 * Include a timestamp with all read commands to determine column expiration
   (CASSANDRA-5149)
 * Streaming 2.0 (CASSANDRA-5286, 5699)
 * Conditional create/drop ks/table/index statements in CQL3 (CASSANDRA-2737)
 * more pre-table creation property validation (CASSANDRA-5693)
 * Redesign repair messages (CASSANDRA-5426)
 * Fix ALTER RENAME post-5125 (CASSANDRA-5702)
 * Disallow renaming a 2ndary indexed column (CASSANDRA-5705)
 * Rename Table to Keyspace (CASSANDRA-5613)
 * Ensure changing column_index_size_in_kb on different nodes don't corrupt the
   sstable (CASSANDRA-5454)
 * Move resultset type information into prepare, not execute (CASSANDRA-5649)
 * Auto paging in binary protocol (CASSANDRA-4415, 5714)
 * Don't tie client side use of AbstractType to JDBC (CASSANDRA-4495)
 * Adds new TimestampType to replace DateType (CASSANDRA-5723, CASSANDRA-5729)
Merged from 1.2:
 * make starting native protocol server idempotent (CASSANDRA-5728)
 * Fix loading key cache when a saved entry is no longer valid (CASSANDRA-5706)
 * Fix serialization of the LEFT gossip value (CASSANDRA-5696)
 * cqlsh: Don't show 'null' in place of empty values (CASSANDRA-5675)
 * Race condition in detecting version on a mixed 1.1/1.2 cluster
   (CASSANDRA-5692)
 * Fix skipping range tombstones with reverse queries (CASSANDRA-5712)
 * Expire entries out of ThriftSessionManager (CASSANRDA-5719)
 * Don't keep ancestor information in memory (CASSANDRA-5342)
 * cqlsh: fix handling of semicolons inside BATCH queries (CASSANDRA-5697)


1.2.6
 * Fix tracing when operation completes before all responses arrive 
   (CASSANDRA-5668)
 * Fix cross-DC mutation forwarding (CASSANDRA-5632)
 * Reduce SSTableLoader memory usage (CASSANDRA-5555)
 * Scale hinted_handoff_throttle_in_kb to cluster size (CASSANDRA-5272)
 * (Hadoop) Add CQL3 input/output formats (CASSANDRA-4421, 5622)
 * (Hadoop) Fix InputKeyRange in CFIF (CASSANDRA-5536)
 * Fix dealing with ridiculously large max sstable sizes in LCS (CASSANDRA-5589)
 * Ignore pre-truncate hints (CASSANDRA-4655)
 * Move System.exit on OOM into a separate thread (CASSANDRA-5273)
 * Write row markers when serializing schema (CASSANDRA-5572)
 * Check only SSTables for the requested range when streaming (CASSANDRA-5569)
 * Improve batchlog replay behavior and hint ttl handling (CASSANDRA-5314)
 * Exclude localTimestamp from validation for tombstones (CASSANDRA-5398)
 * cqlsh: add custom prompt support (CASSANDRA-5539)
 * Reuse prepared statements in hot auth queries (CASSANDRA-5594)
 * cqlsh: add vertical output option (see EXPAND) (CASSANDRA-5597)
 * Add a rate limit option to stress (CASSANDRA-5004)
 * have BulkLoader ignore snapshots directories (CASSANDRA-5587) 
 * fix SnitchProperties logging context (CASSANDRA-5602)
 * Expose whether jna is enabled and memory is locked via JMX (CASSANDRA-5508)
 * cqlsh: fix COPY FROM with ReversedType (CASSANDRA-5610)
 * Allow creating CUSTOM indexes on collections (CASSANDRA-5615)
 * Evaluate now() function at execution time (CASSANDRA-5616)
 * Expose detailed read repair metrics (CASSANDRA-5618)
 * Correct blob literal + ReversedType parsing (CASSANDRA-5629)
 * Allow GPFS to prefer the internal IP like EC2MRS (CASSANDRA-5630)
 * fix help text for -tspw cassandra-cli (CASSANDRA-5643)
 * don't throw away initial causes exceptions for internode encryption issues 
   (CASSANDRA-5644)
 * Fix message spelling errors for cql select statements (CASSANDRA-5647)
 * Suppress custom exceptions thru jmx (CASSANDRA-5652)
 * Update CREATE CUSTOM INDEX syntax (CASSANDRA-5639)
 * Fix PermissionDetails.equals() method (CASSANDRA-5655)
 * Never allow partition key ranges in CQL3 without token() (CASSANDRA-5666)
 * Gossiper incorrectly drops AppState for an upgrading node (CASSANDRA-5660)
 * Connection thrashing during multi-region ec2 during upgrade, due to 
   messaging version (CASSANDRA-5669)
 * Avoid over reconnecting in EC2MRS (CASSANDRA-5678)
 * Fix ReadResponseSerializer.serializedSize() for digest reads (CASSANDRA-5476)
 * allow sstable2json on 2i CFs (CASSANDRA-5694)
Merged from 1.1:
 * Remove buggy thrift max message length option (CASSANDRA-5529)
 * Fix NPE in Pig's widerow mode (CASSANDRA-5488)
 * Add split size parameter to Pig and disable split combination (CASSANDRA-5544)


1.2.5
 * make BytesToken.toString only return hex bytes (CASSANDRA-5566)
 * Ensure that submitBackground enqueues at least one task (CASSANDRA-5554)
 * fix 2i updates with identical values and timestamps (CASSANDRA-5540)
 * fix compaction throttling bursty-ness (CASSANDRA-4316)
 * reduce memory consumption of IndexSummary (CASSANDRA-5506)
 * remove per-row column name bloom filters (CASSANDRA-5492)
 * Include fatal errors in trace events (CASSANDRA-5447)
 * Ensure that PerRowSecondaryIndex is notified of row-level deletes
   (CASSANDRA-5445)
 * Allow empty blob literals in CQL3 (CASSANDRA-5452)
 * Fix streaming RangeTombstones at column index boundary (CASSANDRA-5418)
 * Fix preparing statements when current keyspace is not set (CASSANDRA-5468)
 * Fix SemanticVersion.isSupportedBy minor/patch handling (CASSANDRA-5496)
 * Don't provide oldCfId for post-1.1 system cfs (CASSANDRA-5490)
 * Fix primary range ignores replication strategy (CASSANDRA-5424)
 * Fix shutdown of binary protocol server (CASSANDRA-5507)
 * Fix repair -snapshot not working (CASSANDRA-5512)
 * Set isRunning flag later in binary protocol server (CASSANDRA-5467)
 * Fix use of CQL3 functions with descending clustering order (CASSANDRA-5472)
 * Disallow renaming columns one at a time for thrift table in CQL3
   (CASSANDRA-5531)
 * cqlsh: add CLUSTERING ORDER BY support to DESCRIBE (CASSANDRA-5528)
 * Add custom secondary index support to CQL3 (CASSANDRA-5484)
 * Fix repair hanging silently on unexpected error (CASSANDRA-5229)
 * Fix Ec2Snitch regression introduced by CASSANDRA-5171 (CASSANDRA-5432)
 * Add nodetool enablebackup/disablebackup (CASSANDRA-5556)
 * cqlsh: fix DESCRIBE after case insensitive USE (CASSANDRA-5567)
Merged from 1.1
 * Add retry mechanism to OTC for non-droppable_verbs (CASSANDRA-5393)
 * Use allocator information to improve memtable memory usage estimate
   (CASSANDRA-5497)
 * Fix trying to load deleted row into row cache on startup (CASSANDRA-4463)
 * fsync leveled manifest to avoid corruption (CASSANDRA-5535)
 * Fix Bound intersection computation (CASSANDRA-5551)
 * sstablescrub now respects max memory size in cassandra.in.sh (CASSANDRA-5562)


1.2.4
 * Ensure that PerRowSecondaryIndex updates see the most recent values
   (CASSANDRA-5397)
 * avoid duplicate index entries ind PrecompactedRow and 
   ParallelCompactionIterable (CASSANDRA-5395)
 * remove the index entry on oldColumn when new column is a tombstone 
   (CASSANDRA-5395)
 * Change default stream throughput from 400 to 200 mbps (CASSANDRA-5036)
 * Gossiper logs DOWN for symmetry with UP (CASSANDRA-5187)
 * Fix mixing prepared statements between keyspaces (CASSANDRA-5352)
 * Fix consistency level during bootstrap - strike 3 (CASSANDRA-5354)
 * Fix transposed arguments in AlreadyExistsException (CASSANDRA-5362)
 * Improve asynchronous hint delivery (CASSANDRA-5179)
 * Fix Guava dependency version (12.0 -> 13.0.1) for Maven (CASSANDRA-5364)
 * Validate that provided CQL3 collection value are < 64K (CASSANDRA-5355)
 * Make upgradeSSTable skip current version sstables by default (CASSANDRA-5366)
 * Optimize min/max timestamp collection (CASSANDRA-5373)
 * Invalid streamId in cql binary protocol when using invalid CL 
   (CASSANDRA-5164)
 * Fix validation for IN where clauses with collections (CASSANDRA-5376)
 * Copy resultSet on count query to avoid ConcurrentModificationException 
   (CASSANDRA-5382)
 * Correctly typecheck in CQL3 even with ReversedType (CASSANDRA-5386)
 * Fix streaming compressed files when using encryption (CASSANDRA-5391)
 * cassandra-all 1.2.0 pom missing netty dependency (CASSANDRA-5392)
 * Fix writetime/ttl functions on null values (CASSANDRA-5341)
 * Fix NPE during cql3 select with token() (CASSANDRA-5404)
 * IndexHelper.skipBloomFilters won't skip non-SHA filters (CASSANDRA-5385)
 * cqlsh: Print maps ordered by key, sort sets (CASSANDRA-5413)
 * Add null syntax support in CQL3 for inserts (CASSANDRA-3783)
 * Allow unauthenticated set_keyspace() calls (CASSANDRA-5423)
 * Fix potential incremental backups race (CASSANDRA-5410)
 * Fix prepared BATCH statements with batch-level timestamps (CASSANDRA-5415)
 * Allow overriding superuser setup delay (CASSANDRA-5430)
 * cassandra-shuffle with JMX usernames and passwords (CASSANDRA-5431)
Merged from 1.1:
 * cli: Quote ks and cf names in schema output when needed (CASSANDRA-5052)
 * Fix bad default for min/max timestamp in SSTableMetadata (CASSANDRA-5372)
 * Fix cf name extraction from manifest in Directories.migrateFile() 
   (CASSANDRA-5242)
 * Support pluggable internode authentication (CASSANDRA-5401)


1.2.3
 * add check for sstable overlap within a level on startup (CASSANDRA-5327)
 * replace ipv6 colons in jmx object names (CASSANDRA-5298, 5328)
 * Avoid allocating SSTableBoundedScanner during repair when the range does 
   not intersect the sstable (CASSANDRA-5249)
 * Don't lowercase property map keys (this breaks NTS) (CASSANDRA-5292)
 * Fix composite comparator with super columns (CASSANDRA-5287)
 * Fix insufficient validation of UPDATE queries against counter cfs
   (CASSANDRA-5300)
 * Fix PropertyFileSnitch default DC/Rack behavior (CASSANDRA-5285)
 * Handle null values when executing prepared statement (CASSANDRA-5081)
 * Add netty to pom dependencies (CASSANDRA-5181)
 * Include type arguments in Thrift CQLPreparedResult (CASSANDRA-5311)
 * Fix compaction not removing columns when bf_fp_ratio is 1 (CASSANDRA-5182)
 * cli: Warn about missing CQL3 tables in schema descriptions (CASSANDRA-5309)
 * Re-enable unknown option in replication/compaction strategies option for
   backward compatibility (CASSANDRA-4795)
 * Add binary protocol support to stress (CASSANDRA-4993)
 * cqlsh: Fix COPY FROM value quoting and null handling (CASSANDRA-5305)
 * Fix repair -pr for vnodes (CASSANDRA-5329)
 * Relax CL for auth queries for non-default users (CASSANDRA-5310)
 * Fix AssertionError during repair (CASSANDRA-5245)
 * Don't announce migrations to pre-1.2 nodes (CASSANDRA-5334)
Merged from 1.1:
 * Update offline scrub for 1.0 -> 1.1 directory structure (CASSANDRA-5195)
 * add tmp flag to Descriptor hashcode (CASSANDRA-4021)
 * fix logging of "Found table data in data directories" when only system tables
   are present (CASSANDRA-5289)
 * cli: Add JMX authentication support (CASSANDRA-5080)
 * nodetool: ability to repair specific range (CASSANDRA-5280)
 * Fix possible assertion triggered in SliceFromReadCommand (CASSANDRA-5284)
 * cqlsh: Add inet type support on Windows (ipv4-only) (CASSANDRA-4801)
 * Fix race when initializing ColumnFamilyStore (CASSANDRA-5350)
 * Add UseTLAB JVM flag (CASSANDRA-5361)


1.2.2
 * fix potential for multiple concurrent compactions of the same sstables
   (CASSANDRA-5256)
 * avoid no-op caching of byte[] on commitlog append (CASSANDRA-5199)
 * fix symlinks under data dir not working (CASSANDRA-5185)
 * fix bug in compact storage metadata handling (CASSANDRA-5189)
 * Validate login for USE queries (CASSANDRA-5207)
 * cli: remove default username and password (CASSANDRA-5208)
 * configure populate_io_cache_on_flush per-CF (CASSANDRA-4694)
 * allow configuration of internode socket buffer (CASSANDRA-3378)
 * Make sstable directory picking blacklist-aware again (CASSANDRA-5193)
 * Correctly expire gossip states for edge cases (CASSANDRA-5216)
 * Improve handling of directory creation failures (CASSANDRA-5196)
 * Expose secondary indicies to the rest of nodetool (CASSANDRA-4464)
 * Binary protocol: avoid sending notification for 0.0.0.0 (CASSANDRA-5227)
 * add UseCondCardMark XX jvm settings on jdk 1.7 (CASSANDRA-4366)
 * CQL3 refactor to allow conversion function (CASSANDRA-5226)
 * Fix drop of sstables in some circumstance (CASSANDRA-5232)
 * Implement caching of authorization results (CASSANDRA-4295)
 * Add support for LZ4 compression (CASSANDRA-5038)
 * Fix missing columns in wide rows queries (CASSANDRA-5225)
 * Simplify auth setup and make system_auth ks alterable (CASSANDRA-5112)
 * Stop compactions from hanging during bootstrap (CASSANDRA-5244)
 * fix compressed streaming sending extra chunk (CASSANDRA-5105)
 * Add CQL3-based implementations of IAuthenticator and IAuthorizer
   (CASSANDRA-4898)
 * Fix timestamp-based tomstone removal logic (CASSANDRA-5248)
 * cli: Add JMX authentication support (CASSANDRA-5080)
 * Fix forceFlush behavior (CASSANDRA-5241)
 * cqlsh: Add username autocompletion (CASSANDRA-5231)
 * Fix CQL3 composite partition key error (CASSANDRA-5240)
 * Allow IN clause on last clustering key (CASSANDRA-5230)
Merged from 1.1:
 * fix start key/end token validation for wide row iteration (CASSANDRA-5168)
 * add ConfigHelper support for Thrift frame and max message sizes (CASSANDRA-5188)
 * fix nodetool repair not fail on node down (CASSANDRA-5203)
 * always collect tombstone hints (CASSANDRA-5068)
 * Fix error when sourcing file in cqlsh (CASSANDRA-5235)


1.2.1
 * stream undelivered hints on decommission (CASSANDRA-5128)
 * GossipingPropertyFileSnitch loads saved dc/rack info if needed (CASSANDRA-5133)
 * drain should flush system CFs too (CASSANDRA-4446)
 * add inter_dc_tcp_nodelay setting (CASSANDRA-5148)
 * re-allow wrapping ranges for start_token/end_token range pairitspwng (CASSANDRA-5106)
 * fix validation compaction of empty rows (CASSANDRA-5136)
 * nodetool methods to enable/disable hint storage/delivery (CASSANDRA-4750)
 * disallow bloom filter false positive chance of 0 (CASSANDRA-5013)
 * add threadpool size adjustment methods to JMXEnabledThreadPoolExecutor and 
   CompactionManagerMBean (CASSANDRA-5044)
 * fix hinting for dropped local writes (CASSANDRA-4753)
 * off-heap cache doesn't need mutable column container (CASSANDRA-5057)
 * apply disk_failure_policy to bad disks on initial directory creation 
   (CASSANDRA-4847)
 * Optimize name-based queries to use ArrayBackedSortedColumns (CASSANDRA-5043)
 * Fall back to old manifest if most recent is unparseable (CASSANDRA-5041)
 * pool [Compressed]RandomAccessReader objects on the partitioned read path
   (CASSANDRA-4942)
 * Add debug logging to list filenames processed by Directories.migrateFile 
   method (CASSANDRA-4939)
 * Expose black-listed directories via JMX (CASSANDRA-4848)
 * Log compaction merge counts (CASSANDRA-4894)
 * Minimize byte array allocation by AbstractData{Input,Output} (CASSANDRA-5090)
 * Add SSL support for the binary protocol (CASSANDRA-5031)
 * Allow non-schema system ks modification for shuffle to work (CASSANDRA-5097)
 * cqlsh: Add default limit to SELECT statements (CASSANDRA-4972)
 * cqlsh: fix DESCRIBE for 1.1 cfs in CQL3 (CASSANDRA-5101)
 * Correctly gossip with nodes >= 1.1.7 (CASSANDRA-5102)
 * Ensure CL guarantees on digest mismatch (CASSANDRA-5113)
 * Validate correctly selects on composite partition key (CASSANDRA-5122)
 * Fix exception when adding collection (CASSANDRA-5117)
 * Handle states for non-vnode clusters correctly (CASSANDRA-5127)
 * Refuse unrecognized replication and compaction strategy options (CASSANDRA-4795)
 * Pick the correct value validator in sstable2json for cql3 tables (CASSANDRA-5134)
 * Validate login for describe_keyspace, describe_keyspaces and set_keyspace
   (CASSANDRA-5144)
 * Fix inserting empty maps (CASSANDRA-5141)
 * Don't remove tokens from System table for node we know (CASSANDRA-5121)
 * fix streaming progress report for compresed files (CASSANDRA-5130)
 * Coverage analysis for low-CL queries (CASSANDRA-4858)
 * Stop interpreting dates as valid timeUUID value (CASSANDRA-4936)
 * Adds E notation for floating point numbers (CASSANDRA-4927)
 * Detect (and warn) unintentional use of the cql2 thrift methods when cql3 was
   intended (CASSANDRA-5172)
 * cli: Quote ks and cf names in schema output when needed (CASSANDRA-5052)
 * Fix cf name extraction from manifest in Directories.migrateFile() (CASSANDRA-5242)
 * Replace mistaken usage of commons-logging with slf4j (CASSANDRA-5464)
 * Ensure Jackson dependency matches lib (CASSANDRA-5126)
 * Expose droppable tombstone ratio stats over JMX (CASSANDRA-5159)
Merged from 1.1:
 * Simplify CompressedRandomAccessReader to work around JDK FD bug (CASSANDRA-5088)
 * Improve handling a changing target throttle rate mid-compaction (CASSANDRA-5087)
 * Pig: correctly decode row keys in widerow mode (CASSANDRA-5098)
 * nodetool repair command now prints progress (CASSANDRA-4767)
 * fix user defined compaction to run against 1.1 data directory (CASSANDRA-5118)
 * Fix CQL3 BATCH authorization caching (CASSANDRA-5145)
 * fix get_count returns incorrect value with TTL (CASSANDRA-5099)
 * better handling for mid-compaction failure (CASSANDRA-5137)
 * convert default marshallers list to map for better readability (CASSANDRA-5109)
 * fix ConcurrentModificationException in getBootstrapSource (CASSANDRA-5170)
 * fix sstable maxtimestamp for row deletes and pre-1.1.1 sstables (CASSANDRA-5153)
 * Fix thread growth on node removal (CASSANDRA-5175)
 * Make Ec2Region's datacenter name configurable (CASSANDRA-5155)


1.2.0
 * Disallow counters in collections (CASSANDRA-5082)
 * cqlsh: add unit tests (CASSANDRA-3920)
 * fix default bloom_filter_fp_chance for LeveledCompactionStrategy (CASSANDRA-5093)
Merged from 1.1:
 * add validation for get_range_slices with start_key and end_token (CASSANDRA-5089)


1.2.0-rc2
 * fix nodetool ownership display with vnodes (CASSANDRA-5065)
 * cqlsh: add DESCRIBE KEYSPACES command (CASSANDRA-5060)
 * Fix potential infinite loop when reloading CFS (CASSANDRA-5064)
 * Fix SimpleAuthorizer example (CASSANDRA-5072)
 * cqlsh: force CL.ONE for tracing and system.schema* queries (CASSANDRA-5070)
 * Includes cassandra-shuffle in the debian package (CASSANDRA-5058)
Merged from 1.1:
 * fix multithreaded compaction deadlock (CASSANDRA-4492)
 * fix temporarily missing schema after upgrade from pre-1.1.5 (CASSANDRA-5061)
 * Fix ALTER TABLE overriding compression options with defaults
   (CASSANDRA-4996, 5066)
 * fix specifying and altering crc_check_chance (CASSANDRA-5053)
 * fix Murmur3Partitioner ownership% calculation (CASSANDRA-5076)
 * Don't expire columns sooner than they should in 2ndary indexes (CASSANDRA-5079)


1.2-rc1
 * rename rpc_timeout settings to request_timeout (CASSANDRA-5027)
 * add BF with 0.1 FP to LCS by default (CASSANDRA-5029)
 * Fix preparing insert queries (CASSANDRA-5016)
 * Fix preparing queries with counter increment (CASSANDRA-5022)
 * Fix preparing updates with collections (CASSANDRA-5017)
 * Don't generate UUID based on other node address (CASSANDRA-5002)
 * Fix message when trying to alter a clustering key type (CASSANDRA-5012)
 * Update IAuthenticator to match the new IAuthorizer (CASSANDRA-5003)
 * Fix inserting only a key in CQL3 (CASSANDRA-5040)
 * Fix CQL3 token() function when used with strings (CASSANDRA-5050)
Merged from 1.1:
 * reduce log spam from invalid counter shards (CASSANDRA-5026)
 * Improve schema propagation performance (CASSANDRA-5025)
 * Fix for IndexHelper.IndexFor throws OOB Exception (CASSANDRA-5030)
 * cqlsh: make it possible to describe thrift CFs (CASSANDRA-4827)
 * cqlsh: fix timestamp formatting on some platforms (CASSANDRA-5046)


1.2-beta3
 * make consistency level configurable in cqlsh (CASSANDRA-4829)
 * fix cqlsh rendering of blob fields (CASSANDRA-4970)
 * fix cqlsh DESCRIBE command (CASSANDRA-4913)
 * save truncation position in system table (CASSANDRA-4906)
 * Move CompressionMetadata off-heap (CASSANDRA-4937)
 * allow CLI to GET cql3 columnfamily data (CASSANDRA-4924)
 * Fix rare race condition in getExpireTimeForEndpoint (CASSANDRA-4402)
 * acquire references to overlapping sstables during compaction so bloom filter
   doesn't get free'd prematurely (CASSANDRA-4934)
 * Don't share slice query filter in CQL3 SelectStatement (CASSANDRA-4928)
 * Separate tracing from Log4J (CASSANDRA-4861)
 * Exclude gcable tombstones from merkle-tree computation (CASSANDRA-4905)
 * Better printing of AbstractBounds for tracing (CASSANDRA-4931)
 * Optimize mostRecentTombstone check in CC.collectAllData (CASSANDRA-4883)
 * Change stream session ID to UUID to avoid collision from same node (CASSANDRA-4813)
 * Use Stats.db when bulk loading if present (CASSANDRA-4957)
 * Skip repair on system_trace and keyspaces with RF=1 (CASSANDRA-4956)
 * (cql3) Remove arbitrary SELECT limit (CASSANDRA-4918)
 * Correctly handle prepared operation on collections (CASSANDRA-4945)
 * Fix CQL3 LIMIT (CASSANDRA-4877)
 * Fix Stress for CQL3 (CASSANDRA-4979)
 * Remove cassandra specific exceptions from JMX interface (CASSANDRA-4893)
 * (CQL3) Force using ALLOW FILTERING on potentially inefficient queries (CASSANDRA-4915)
 * (cql3) Fix adding column when the table has collections (CASSANDRA-4982)
 * (cql3) Fix allowing collections with compact storage (CASSANDRA-4990)
 * (cql3) Refuse ttl/writetime function on collections (CASSANDRA-4992)
 * Replace IAuthority with new IAuthorizer (CASSANDRA-4874)
 * clqsh: fix KEY pseudocolumn escaping when describing Thrift tables
   in CQL3 mode (CASSANDRA-4955)
 * add basic authentication support for Pig CassandraStorage (CASSANDRA-3042)
 * fix CQL2 ALTER TABLE compaction_strategy_class altering (CASSANDRA-4965)
Merged from 1.1:
 * Fall back to old describe_splits if d_s_ex is not available (CASSANDRA-4803)
 * Improve error reporting when streaming ranges fail (CASSANDRA-5009)
 * Fix cqlsh timestamp formatting of timezone info (CASSANDRA-4746)
 * Fix assertion failure with leveled compaction (CASSANDRA-4799)
 * Check for null end_token in get_range_slice (CASSANDRA-4804)
 * Remove all remnants of removed nodes (CASSANDRA-4840)
 * Add aut-reloading of the log4j file in debian package (CASSANDRA-4855)
 * Fix estimated row cache entry size (CASSANDRA-4860)
 * reset getRangeSlice filter after finishing a row for get_paged_slice
   (CASSANDRA-4919)
 * expunge row cache post-truncate (CASSANDRA-4940)
 * Allow static CF definition with compact storage (CASSANDRA-4910)
 * Fix endless loop/compaction of schema_* CFs due to broken timestamps (CASSANDRA-4880)
 * Fix 'wrong class type' assertion in CounterColumn (CASSANDRA-4976)


1.2-beta2
 * fp rate of 1.0 disables BF entirely; LCS defaults to 1.0 (CASSANDRA-4876)
 * off-heap bloom filters for row keys (CASSANDRA_4865)
 * add extension point for sstable components (CASSANDRA-4049)
 * improve tracing output (CASSANDRA-4852, 4862)
 * make TRACE verb droppable (CASSANDRA-4672)
 * fix BulkLoader recognition of CQL3 columnfamilies (CASSANDRA-4755)
 * Sort commitlog segments for replay by id instead of mtime (CASSANDRA-4793)
 * Make hint delivery asynchronous (CASSANDRA-4761)
 * Pluggable Thrift transport factories for CLI and cqlsh (CASSANDRA-4609, 4610)
 * cassandra-cli: allow Double value type to be inserted to a column (CASSANDRA-4661)
 * Add ability to use custom TServerFactory implementations (CASSANDRA-4608)
 * optimize batchlog flushing to skip successful batches (CASSANDRA-4667)
 * include metadata for system keyspace itself in schema tables (CASSANDRA-4416)
 * add check to PropertyFileSnitch to verify presence of location for
   local node (CASSANDRA-4728)
 * add PBSPredictor consistency modeler (CASSANDRA-4261)
 * remove vestiges of Thrift unframed mode (CASSANDRA-4729)
 * optimize single-row PK lookups (CASSANDRA-4710)
 * adjust blockFor calculation to account for pending ranges due to node 
   movement (CASSANDRA-833)
 * Change CQL version to 3.0.0 and stop accepting 3.0.0-beta1 (CASSANDRA-4649)
 * (CQL3) Make prepared statement global instead of per connection 
   (CASSANDRA-4449)
 * Fix scrubbing of CQL3 created tables (CASSANDRA-4685)
 * (CQL3) Fix validation when using counter and regular columns in the same 
   table (CASSANDRA-4706)
 * Fix bug starting Cassandra with simple authentication (CASSANDRA-4648)
 * Add support for batchlog in CQL3 (CASSANDRA-4545, 4738)
 * Add support for multiple column family outputs in CFOF (CASSANDRA-4208)
 * Support repairing only the local DC nodes (CASSANDRA-4747)
 * Use rpc_address for binary protocol and change default port (CASSANDRA-4751)
 * Fix use of collections in prepared statements (CASSANDRA-4739)
 * Store more information into peers table (CASSANDRA-4351, 4814)
 * Configurable bucket size for size tiered compaction (CASSANDRA-4704)
 * Run leveled compaction in parallel (CASSANDRA-4310)
 * Fix potential NPE during CFS reload (CASSANDRA-4786)
 * Composite indexes may miss results (CASSANDRA-4796)
 * Move consistency level to the protocol level (CASSANDRA-4734, 4824)
 * Fix Subcolumn slice ends not respected (CASSANDRA-4826)
 * Fix Assertion error in cql3 select (CASSANDRA-4783)
 * Fix list prepend logic (CQL3) (CASSANDRA-4835)
 * Add booleans as literals in CQL3 (CASSANDRA-4776)
 * Allow renaming PK columns in CQL3 (CASSANDRA-4822)
 * Fix binary protocol NEW_NODE event (CASSANDRA-4679)
 * Fix potential infinite loop in tombstone compaction (CASSANDRA-4781)
 * Remove system tables accounting from schema (CASSANDRA-4850)
 * (cql3) Force provided columns in clustering key order in 
   'CLUSTERING ORDER BY' (CASSANDRA-4881)
 * Fix composite index bug (CASSANDRA-4884)
 * Fix short read protection for CQL3 (CASSANDRA-4882)
 * Add tracing support to the binary protocol (CASSANDRA-4699)
 * (cql3) Don't allow prepared marker inside collections (CASSANDRA-4890)
 * Re-allow order by on non-selected columns (CASSANDRA-4645)
 * Bug when composite index is created in a table having collections (CASSANDRA-4909)
 * log index scan subject in CompositesSearcher (CASSANDRA-4904)
Merged from 1.1:
 * add get[Row|Key]CacheEntries to CacheServiceMBean (CASSANDRA-4859)
 * fix get_paged_slice to wrap to next row correctly (CASSANDRA-4816)
 * fix indexing empty column values (CASSANDRA-4832)
 * allow JdbcDate to compose null Date objects (CASSANDRA-4830)
 * fix possible stackoverflow when compacting 1000s of sstables
   (CASSANDRA-4765)
 * fix wrong leveled compaction progress calculation (CASSANDRA-4807)
 * add a close() method to CRAR to prevent leaking file descriptors (CASSANDRA-4820)
 * fix potential infinite loop in get_count (CASSANDRA-4833)
 * fix compositeType.{get/from}String methods (CASSANDRA-4842)
 * (CQL) fix CREATE COLUMNFAMILY permissions check (CASSANDRA-4864)
 * Fix DynamicCompositeType same type comparison (CASSANDRA-4711)
 * Fix duplicate SSTable reference when stream session failed (CASSANDRA-3306)
 * Allow static CF definition with compact storage (CASSANDRA-4910)
 * Fix endless loop/compaction of schema_* CFs due to broken timestamps (CASSANDRA-4880)
 * Fix 'wrong class type' assertion in CounterColumn (CASSANDRA-4976)


1.2-beta1
 * add atomic_batch_mutate (CASSANDRA-4542, -4635)
 * increase default max_hint_window_in_ms to 3h (CASSANDRA-4632)
 * include message initiation time to replicas so they can more
   accurately drop timed-out requests (CASSANDRA-2858)
 * fix clientutil.jar dependencies (CASSANDRA-4566)
 * optimize WriteResponse (CASSANDRA-4548)
 * new metrics (CASSANDRA-4009)
 * redesign KEYS indexes to avoid read-before-write (CASSANDRA-2897)
 * debug tracing (CASSANDRA-1123)
 * parallelize row cache loading (CASSANDRA-4282)
 * Make compaction, flush JBOD-aware (CASSANDRA-4292)
 * run local range scans on the read stage (CASSANDRA-3687)
 * clean up ioexceptions (CASSANDRA-2116)
 * add disk_failure_policy (CASSANDRA-2118)
 * Introduce new json format with row level deletion (CASSANDRA-4054)
 * remove redundant "name" column from schema_keyspaces (CASSANDRA-4433)
 * improve "nodetool ring" handling of multi-dc clusters (CASSANDRA-3047)
 * update NTS calculateNaturalEndpoints to be O(N log N) (CASSANDRA-3881)
 * split up rpc timeout by operation type (CASSANDRA-2819)
 * rewrite key cache save/load to use only sequential i/o (CASSANDRA-3762)
 * update MS protocol with a version handshake + broadcast address id
   (CASSANDRA-4311)
 * multithreaded hint replay (CASSANDRA-4189)
 * add inter-node message compression (CASSANDRA-3127)
 * remove COPP (CASSANDRA-2479)
 * Track tombstone expiration and compact when tombstone content is
   higher than a configurable threshold, default 20% (CASSANDRA-3442, 4234)
 * update MurmurHash to version 3 (CASSANDRA-2975)
 * (CLI) track elapsed time for `delete' operation (CASSANDRA-4060)
 * (CLI) jline version is bumped to 1.0 to properly  support
   'delete' key function (CASSANDRA-4132)
 * Save IndexSummary into new SSTable 'Summary' component (CASSANDRA-2392, 4289)
 * Add support for range tombstones (CASSANDRA-3708)
 * Improve MessagingService efficiency (CASSANDRA-3617)
 * Avoid ID conflicts from concurrent schema changes (CASSANDRA-3794)
 * Set thrift HSHA server thread limit to unlimited by default (CASSANDRA-4277)
 * Avoids double serialization of CF id in RowMutation messages
   (CASSANDRA-4293)
 * stream compressed sstables directly with java nio (CASSANDRA-4297)
 * Support multiple ranges in SliceQueryFilter (CASSANDRA-3885)
 * Add column metadata to system column families (CASSANDRA-4018)
 * (cql3) Always use composite types by default (CASSANDRA-4329)
 * (cql3) Add support for set, map and list (CASSANDRA-3647)
 * Validate date type correctly (CASSANDRA-4441)
 * (cql3) Allow definitions with only a PK (CASSANDRA-4361)
 * (cql3) Add support for row key composites (CASSANDRA-4179)
 * improve DynamicEndpointSnitch by using reservoir sampling (CASSANDRA-4038)
 * (cql3) Add support for 2ndary indexes (CASSANDRA-3680)
 * (cql3) fix defining more than one PK to be invalid (CASSANDRA-4477)
 * remove schema agreement checking from all external APIs (Thrift, CQL and CQL3) (CASSANDRA-4487)
 * add Murmur3Partitioner and make it default for new installations (CASSANDRA-3772, 4621)
 * (cql3) update pseudo-map syntax to use map syntax (CASSANDRA-4497)
 * Finer grained exceptions hierarchy and provides error code with exceptions (CASSANDRA-3979)
 * Adds events push to binary protocol (CASSANDRA-4480)
 * Rewrite nodetool help (CASSANDRA-2293)
 * Make CQL3 the default for CQL (CASSANDRA-4640)
 * update stress tool to be able to use CQL3 (CASSANDRA-4406)
 * Accept all thrift update on CQL3 cf but don't expose their metadata (CASSANDRA-4377)
 * Replace Throttle with Guava's RateLimiter for HintedHandOff (CASSANDRA-4541)
 * fix counter add/get using CQL2 and CQL3 in stress tool (CASSANDRA-4633)
 * Add sstable count per level to cfstats (CASSANDRA-4537)
 * (cql3) Add ALTER KEYSPACE statement (CASSANDRA-4611)
 * (cql3) Allow defining default consistency levels (CASSANDRA-4448)
 * (cql3) Fix queries using LIMIT missing results (CASSANDRA-4579)
 * fix cross-version gossip messaging (CASSANDRA-4576)
 * added inet data type (CASSANDRA-4627)


1.1.6
 * Wait for writes on synchronous read digest mismatch (CASSANDRA-4792)
 * fix commitlog replay for nanotime-infected sstables (CASSANDRA-4782)
 * preflight check ttl for maximum of 20 years (CASSANDRA-4771)
 * (Pig) fix widerow input with single column rows (CASSANDRA-4789)
 * Fix HH to compact with correct gcBefore, which avoids wiping out
   undelivered hints (CASSANDRA-4772)
 * LCS will merge up to 32 L0 sstables as intended (CASSANDRA-4778)
 * NTS will default unconfigured DC replicas to zero (CASSANDRA-4675)
 * use default consistency level in counter validation if none is
   explicitly provide (CASSANDRA-4700)
 * Improve IAuthority interface by introducing fine-grained
   access permissions and grant/revoke commands (CASSANDRA-4490, 4644)
 * fix assumption error in CLI when updating/describing keyspace 
   (CASSANDRA-4322)
 * Adds offline sstablescrub to debian packaging (CASSANDRA-4642)
 * Automatic fixing of overlapping leveled sstables (CASSANDRA-4644)
 * fix error when using ORDER BY with extended selections (CASSANDRA-4689)
 * (CQL3) Fix validation for IN queries for non-PK cols (CASSANDRA-4709)
 * fix re-created keyspace disappering after 1.1.5 upgrade 
   (CASSANDRA-4698, 4752)
 * (CLI) display elapsed time in 2 fraction digits (CASSANDRA-3460)
 * add authentication support to sstableloader (CASSANDRA-4712)
 * Fix CQL3 'is reversed' logic (CASSANDRA-4716, 4759)
 * (CQL3) Don't return ReversedType in result set metadata (CASSANDRA-4717)
 * Backport adding AlterKeyspace statement (CASSANDRA-4611)
 * (CQL3) Correcty accept upper-case data types (CASSANDRA-4770)
 * Add binary protocol events for schema changes (CASSANDRA-4684)
Merged from 1.0:
 * Switch from NBHM to CHM in MessagingService's callback map, which
   prevents OOM in long-running instances (CASSANDRA-4708)


1.1.5
 * add SecondaryIndex.reload API (CASSANDRA-4581)
 * use millis + atomicint for commitlog segment creation instead of
   nanotime, which has issues under some hypervisors (CASSANDRA-4601)
 * fix FD leak in slice queries (CASSANDRA-4571)
 * avoid recursion in leveled compaction (CASSANDRA-4587)
 * increase stack size under Java7 to 180K
 * Log(info) schema changes (CASSANDRA-4547)
 * Change nodetool setcachecapcity to manipulate global caches (CASSANDRA-4563)
 * (cql3) fix setting compaction strategy (CASSANDRA-4597)
 * fix broken system.schema_* timestamps on system startup (CASSANDRA-4561)
 * fix wrong skip of cache saving (CASSANDRA-4533)
 * Avoid NPE when lost+found is in data dir (CASSANDRA-4572)
 * Respect five-minute flush moratorium after initial CL replay (CASSANDRA-4474)
 * Adds ntp as recommended in debian packaging (CASSANDRA-4606)
 * Configurable transport in CF Record{Reader|Writer} (CASSANDRA-4558)
 * (cql3) fix potential NPE with both equal and unequal restriction (CASSANDRA-4532)
 * (cql3) improves ORDER BY validation (CASSANDRA-4624)
 * Fix potential deadlock during counter writes (CASSANDRA-4578)
 * Fix cql error with ORDER BY when using IN (CASSANDRA-4612)
Merged from 1.0:
 * increase Xss to 160k to accomodate latest 1.6 JVMs (CASSANDRA-4602)
 * fix toString of hint destination tokens (CASSANDRA-4568)
 * Fix multiple values for CurrentLocal NodeID (CASSANDRA-4626)


1.1.4
 * fix offline scrub to catch >= out of order rows (CASSANDRA-4411)
 * fix cassandra-env.sh on RHEL and other non-dash-based systems 
   (CASSANDRA-4494)
Merged from 1.0:
 * (Hadoop) fix setting key length for old-style mapred api (CASSANDRA-4534)
 * (Hadoop) fix iterating through a resultset consisting entirely
   of tombstoned rows (CASSANDRA-4466)


1.1.3
 * (cqlsh) add COPY TO (CASSANDRA-4434)
 * munmap commitlog segments before rename (CASSANDRA-4337)
 * (JMX) rename getRangeKeySample to sampleKeyRange to avoid returning
   multi-MB results as an attribute (CASSANDRA-4452)
 * flush based on data size, not throughput; overwritten columns no 
   longer artificially inflate liveRatio (CASSANDRA-4399)
 * update default commitlog segment size to 32MB and total commitlog
   size to 32/1024 MB for 32/64 bit JVMs, respectively (CASSANDRA-4422)
 * avoid using global partitioner to estimate ranges in index sstables
   (CASSANDRA-4403)
 * restore pre-CASSANDRA-3862 approach to removing expired tombstones
   from row cache during compaction (CASSANDRA-4364)
 * (stress) support for CQL prepared statements (CASSANDRA-3633)
 * Correctly catch exception when Snappy cannot be loaded (CASSANDRA-4400)
 * (cql3) Support ORDER BY when IN condition is given in WHERE clause (CASSANDRA-4327)
 * (cql3) delete "component_index" column on DROP TABLE call (CASSANDRA-4420)
 * change nanoTime() to currentTimeInMillis() in schema related code (CASSANDRA-4432)
 * add a token generation tool (CASSANDRA-3709)
 * Fix LCS bug with sstable containing only 1 row (CASSANDRA-4411)
 * fix "Can't Modify Index Name" problem on CF update (CASSANDRA-4439)
 * Fix assertion error in getOverlappingSSTables during repair (CASSANDRA-4456)
 * fix nodetool's setcompactionthreshold command (CASSANDRA-4455)
 * Ensure compacted files are never used, to avoid counter overcount (CASSANDRA-4436)
Merged from 1.0:
 * Push the validation of secondary index values to the SecondaryIndexManager (CASSANDRA-4240)
 * allow dropping columns shadowed by not-yet-expired supercolumn or row
   tombstones in PrecompactedRow (CASSANDRA-4396)


1.1.2
 * Fix cleanup not deleting index entries (CASSANDRA-4379)
 * Use correct partitioner when saving + loading caches (CASSANDRA-4331)
 * Check schema before trying to export sstable (CASSANDRA-2760)
 * Raise a meaningful exception instead of NPE when PFS encounters
   an unconfigured node + no default (CASSANDRA-4349)
 * fix bug in sstable blacklisting with LCS (CASSANDRA-4343)
 * LCS no longer promotes tiny sstables out of L0 (CASSANDRA-4341)
 * skip tombstones during hint replay (CASSANDRA-4320)
 * fix NPE in compactionstats (CASSANDRA-4318)
 * enforce 1m min keycache for auto (CASSANDRA-4306)
 * Have DeletedColumn.isMFD always return true (CASSANDRA-4307)
 * (cql3) exeption message for ORDER BY constraints said primary filter can be
    an IN clause, which is misleading (CASSANDRA-4319)
 * (cql3) Reject (not yet supported) creation of 2ndardy indexes on tables with
   composite primary keys (CASSANDRA-4328)
 * Set JVM stack size to 160k for java 7 (CASSANDRA-4275)
 * cqlsh: add COPY command to load data from CSV flat files (CASSANDRA-4012)
 * CFMetaData.fromThrift to throw ConfigurationException upon error (CASSANDRA-4353)
 * Use CF comparator to sort indexed columns in SecondaryIndexManager
   (CASSANDRA-4365)
 * add strategy_options to the KSMetaData.toString() output (CASSANDRA-4248)
 * (cql3) fix range queries containing unqueried results (CASSANDRA-4372)
 * (cql3) allow updating column_alias types (CASSANDRA-4041)
 * (cql3) Fix deletion bug (CASSANDRA-4193)
 * Fix computation of overlapping sstable for leveled compaction (CASSANDRA-4321)
 * Improve scrub and allow to run it offline (CASSANDRA-4321)
 * Fix assertionError in StorageService.bulkLoad (CASSANDRA-4368)
 * (cqlsh) add option to authenticate to a keyspace at startup (CASSANDRA-4108)
 * (cqlsh) fix ASSUME functionality (CASSANDRA-4352)
 * Fix ColumnFamilyRecordReader to not return progress > 100% (CASSANDRA-3942)
Merged from 1.0:
 * Set gc_grace on index CF to 0 (CASSANDRA-4314)


1.1.1
 * add populate_io_cache_on_flush option (CASSANDRA-2635)
 * allow larger cache capacities than 2GB (CASSANDRA-4150)
 * add getsstables command to nodetool (CASSANDRA-4199)
 * apply parent CF compaction settings to secondary index CFs (CASSANDRA-4280)
 * preserve commitlog size cap when recycling segments at startup
   (CASSANDRA-4201)
 * (Hadoop) fix split generation regression (CASSANDRA-4259)
 * ignore min/max compactions settings in LCS, while preserving
   behavior that min=max=0 disables autocompaction (CASSANDRA-4233)
 * log number of rows read from saved cache (CASSANDRA-4249)
 * calculate exact size required for cleanup operations (CASSANDRA-1404)
 * avoid blocking additional writes during flush when the commitlog
   gets behind temporarily (CASSANDRA-1991)
 * enable caching on index CFs based on data CF cache setting (CASSANDRA-4197)
 * warn on invalid replication strategy creation options (CASSANDRA-4046)
 * remove [Freeable]Memory finalizers (CASSANDRA-4222)
 * include tombstone size in ColumnFamily.size, which can prevent OOM
   during sudden mass delete operations by yielding a nonzero liveRatio
   (CASSANDRA-3741)
 * Open 1 sstableScanner per level for leveled compaction (CASSANDRA-4142)
 * Optimize reads when row deletion timestamps allow us to restrict
   the set of sstables we check (CASSANDRA-4116)
 * add support for commitlog archiving and point-in-time recovery
   (CASSANDRA-3690)
 * avoid generating redundant compaction tasks during streaming
   (CASSANDRA-4174)
 * add -cf option to nodetool snapshot, and takeColumnFamilySnapshot to
   StorageService mbean (CASSANDRA-556)
 * optimize cleanup to drop entire sstables where possible (CASSANDRA-4079)
 * optimize truncate when autosnapshot is disabled (CASSANDRA-4153)
 * update caches to use byte[] keys to reduce memory overhead (CASSANDRA-3966)
 * add column limit to cli (CASSANDRA-3012, 4098)
 * clean up and optimize DataOutputBuffer, used by CQL compression and
   CompositeType (CASSANDRA-4072)
 * optimize commitlog checksumming (CASSANDRA-3610)
 * identify and blacklist corrupted SSTables from future compactions 
   (CASSANDRA-2261)
 * Move CfDef and KsDef validation out of thrift (CASSANDRA-4037)
 * Expose API to repair a user provided range (CASSANDRA-3912)
 * Add way to force the cassandra-cli to refresh its schema (CASSANDRA-4052)
 * Avoid having replicate on write tasks stacking up at CL.ONE (CASSANDRA-2889)
 * (cql3) Backwards compatibility for composite comparators in non-cql3-aware
   clients (CASSANDRA-4093)
 * (cql3) Fix order by for reversed queries (CASSANDRA-4160)
 * (cql3) Add ReversedType support (CASSANDRA-4004)
 * (cql3) Add timeuuid type (CASSANDRA-4194)
 * (cql3) Minor fixes (CASSANDRA-4185)
 * (cql3) Fix prepared statement in BATCH (CASSANDRA-4202)
 * (cql3) Reduce the list of reserved keywords (CASSANDRA-4186)
 * (cql3) Move max/min compaction thresholds to compaction strategy options
   (CASSANDRA-4187)
 * Fix exception during move when localhost is the only source (CASSANDRA-4200)
 * (cql3) Allow paging through non-ordered partitioner results (CASSANDRA-3771)
 * (cql3) Fix drop index (CASSANDRA-4192)
 * (cql3) Don't return range ghosts anymore (CASSANDRA-3982)
 * fix re-creating Keyspaces/ColumnFamilies with the same name as dropped
   ones (CASSANDRA-4219)
 * fix SecondaryIndex LeveledManifest save upon snapshot (CASSANDRA-4230)
 * fix missing arrayOffset in FBUtilities.hash (CASSANDRA-4250)
 * (cql3) Add name of parameters in CqlResultSet (CASSANDRA-4242)
 * (cql3) Correctly validate order by queries (CASSANDRA-4246)
 * rename stress to cassandra-stress for saner packaging (CASSANDRA-4256)
 * Fix exception on colum metadata with non-string comparator (CASSANDRA-4269)
 * Check for unknown/invalid compression options (CASSANDRA-4266)
 * (cql3) Adds simple access to column timestamp and ttl (CASSANDRA-4217)
 * (cql3) Fix range queries with secondary indexes (CASSANDRA-4257)
 * Better error messages from improper input in cli (CASSANDRA-3865)
 * Try to stop all compaction upon Keyspace or ColumnFamily drop (CASSANDRA-4221)
 * (cql3) Allow keyspace properties to contain hyphens (CASSANDRA-4278)
 * (cql3) Correctly validate keyspace access in create table (CASSANDRA-4296)
 * Avoid deadlock in migration stage (CASSANDRA-3882)
 * Take supercolumn names and deletion info into account in memtable throughput
   (CASSANDRA-4264)
 * Add back backward compatibility for old style replication factor (CASSANDRA-4294)
 * Preserve compatibility with pre-1.1 index queries (CASSANDRA-4262)
Merged from 1.0:
 * Fix super columns bug where cache is not updated (CASSANDRA-4190)
 * fix maxTimestamp to include row tombstones (CASSANDRA-4116)
 * (CLI) properly handle quotes in create/update keyspace commands (CASSANDRA-4129)
 * Avoids possible deadlock during bootstrap (CASSANDRA-4159)
 * fix stress tool that hangs forever on timeout or error (CASSANDRA-4128)
 * stress tool to return appropriate exit code on failure (CASSANDRA-4188)
 * fix compaction NPE when out of disk space and assertions disabled
   (CASSANDRA-3985)
 * synchronize LCS getEstimatedTasks to avoid CME (CASSANDRA-4255)
 * ensure unique streaming session id's (CASSANDRA-4223)
 * kick off background compaction when min/max thresholds change 
   (CASSANDRA-4279)
 * improve ability of STCS.getBuckets to deal with 100s of 1000s of
   sstables, such as when convertinb back from LCS (CASSANDRA-4287)
 * Oversize integer in CQL throws NumberFormatException (CASSANDRA-4291)
 * fix 1.0.x node join to mixed version cluster, other nodes >= 1.1 (CASSANDRA-4195)
 * Fix LCS splitting sstable base on uncompressed size (CASSANDRA-4419)
 * Push the validation of secondary index values to the SecondaryIndexManager (CASSANDRA-4240)
 * Don't purge columns during upgradesstables (CASSANDRA-4462)
 * Make cqlsh work with piping (CASSANDRA-4113)
 * Validate arguments for nodetool decommission (CASSANDRA-4061)
 * Report thrift status in nodetool info (CASSANDRA-4010)


1.1.0-final
 * average a reduced liveRatio estimate with the previous one (CASSANDRA-4065)
 * Allow KS and CF names up to 48 characters (CASSANDRA-4157)
 * fix stress build (CASSANDRA-4140)
 * add time remaining estimate to nodetool compactionstats (CASSANDRA-4167)
 * (cql) fix NPE in cql3 ALTER TABLE (CASSANDRA-4163)
 * (cql) Add support for CL.TWO and CL.THREE in CQL (CASSANDRA-4156)
 * (cql) Fix type in CQL3 ALTER TABLE preventing update (CASSANDRA-4170)
 * (cql) Throw invalid exception from CQL3 on obsolete options (CASSANDRA-4171)
 * (cqlsh) fix recognizing uppercase SELECT keyword (CASSANDRA-4161)
 * Pig: wide row support (CASSANDRA-3909)
Merged from 1.0:
 * avoid streaming empty files with bulk loader if sstablewriter errors out
   (CASSANDRA-3946)


1.1-rc1
 * Include stress tool in binary builds (CASSANDRA-4103)
 * (Hadoop) fix wide row iteration when last row read was deleted
   (CASSANDRA-4154)
 * fix read_repair_chance to really default to 0.1 in the cli (CASSANDRA-4114)
 * Adds caching and bloomFilterFpChange to CQL options (CASSANDRA-4042)
 * Adds posibility to autoconfigure size of the KeyCache (CASSANDRA-4087)
 * fix KEYS index from skipping results (CASSANDRA-3996)
 * Remove sliced_buffer_size_in_kb dead option (CASSANDRA-4076)
 * make loadNewSStable preserve sstable version (CASSANDRA-4077)
 * Respect 1.0 cache settings as much as possible when upgrading 
   (CASSANDRA-4088)
 * relax path length requirement for sstable files when upgrading on 
   non-Windows platforms (CASSANDRA-4110)
 * fix terminination of the stress.java when errors were encountered
   (CASSANDRA-4128)
 * Move CfDef and KsDef validation out of thrift (CASSANDRA-4037)
 * Fix get_paged_slice (CASSANDRA-4136)
 * CQL3: Support slice with exclusive start and stop (CASSANDRA-3785)
Merged from 1.0:
 * support PropertyFileSnitch in bulk loader (CASSANDRA-4145)
 * add auto_snapshot option allowing disabling snapshot before drop/truncate
   (CASSANDRA-3710)
 * allow short snitch names (CASSANDRA-4130)


1.1-beta2
 * rename loaded sstables to avoid conflicts with local snapshots
   (CASSANDRA-3967)
 * start hint replay as soon as FD notifies that the target is back up
   (CASSANDRA-3958)
 * avoid unproductive deserializing of cached rows during compaction
   (CASSANDRA-3921)
 * fix concurrency issues with CQL keyspace creation (CASSANDRA-3903)
 * Show Effective Owership via Nodetool ring <keyspace> (CASSANDRA-3412)
 * Update ORDER BY syntax for CQL3 (CASSANDRA-3925)
 * Fix BulkRecordWriter to not throw NPE if reducer gets no map data from Hadoop (CASSANDRA-3944)
 * Fix bug with counters in super columns (CASSANDRA-3821)
 * Remove deprecated merge_shard_chance (CASSANDRA-3940)
 * add a convenient way to reset a node's schema (CASSANDRA-2963)
 * fix for intermittent SchemaDisagreementException (CASSANDRA-3884)
 * CLI `list <CF>` to limit number of columns and their order (CASSANDRA-3012)
 * ignore deprecated KsDef/CfDef/ColumnDef fields in native schema (CASSANDRA-3963)
 * CLI to report when unsupported column_metadata pair was given (CASSANDRA-3959)
 * reincarnate removed and deprecated KsDef/CfDef attributes (CASSANDRA-3953)
 * Fix race between writes and read for cache (CASSANDRA-3862)
 * perform static initialization of StorageProxy on start-up (CASSANDRA-3797)
 * support trickling fsync() on writes (CASSANDRA-3950)
 * expose counters for unavailable/timeout exceptions given to thrift clients (CASSANDRA-3671)
 * avoid quadratic startup time in LeveledManifest (CASSANDRA-3952)
 * Add type information to new schema_ columnfamilies and remove thrift
   serialization for schema (CASSANDRA-3792)
 * add missing column validator options to the CLI help (CASSANDRA-3926)
 * skip reading saved key cache if CF's caching strategy is NONE or ROWS_ONLY (CASSANDRA-3954)
 * Unify migration code (CASSANDRA-4017)
Merged from 1.0:
 * cqlsh: guess correct version of Python for Arch Linux (CASSANDRA-4090)
 * (CLI) properly handle quotes in create/update keyspace commands (CASSANDRA-4129)
 * Avoids possible deadlock during bootstrap (CASSANDRA-4159)
 * fix stress tool that hangs forever on timeout or error (CASSANDRA-4128)
 * Fix super columns bug where cache is not updated (CASSANDRA-4190)
 * stress tool to return appropriate exit code on failure (CASSANDRA-4188)


1.0.9
 * improve index sampling performance (CASSANDRA-4023)
 * always compact away deleted hints immediately after handoff (CASSANDRA-3955)
 * delete hints from dropped ColumnFamilies on handoff instead of
   erroring out (CASSANDRA-3975)
 * add CompositeType ref to the CLI doc for create/update column family (CASSANDRA-3980)
 * Pig: support Counter ColumnFamilies (CASSANDRA-3973)
 * Pig: Composite column support (CASSANDRA-3684)
 * Avoid NPE during repair when a keyspace has no CFs (CASSANDRA-3988)
 * Fix division-by-zero error on get_slice (CASSANDRA-4000)
 * don't change manifest level for cleanup, scrub, and upgradesstables
   operations under LeveledCompactionStrategy (CASSANDRA-3989, 4112)
 * fix race leading to super columns assertion failure (CASSANDRA-3957)
 * fix NPE on invalid CQL delete command (CASSANDRA-3755)
 * allow custom types in CLI's assume command (CASSANDRA-4081)
 * fix totalBytes count for parallel compactions (CASSANDRA-3758)
 * fix intermittent NPE in get_slice (CASSANDRA-4095)
 * remove unnecessary asserts in native code interfaces (CASSANDRA-4096)
 * Validate blank keys in CQL to avoid assertion errors (CASSANDRA-3612)
 * cqlsh: fix bad decoding of some column names (CASSANDRA-4003)
 * cqlsh: fix incorrect padding with unicode chars (CASSANDRA-4033)
 * Fix EC2 snitch incorrectly reporting region (CASSANDRA-4026)
 * Shut down thrift during decommission (CASSANDRA-4086)
 * Expose nodetool cfhistograms for 2ndary indexes (CASSANDRA-4063)
Merged from 0.8:
 * Fix ConcurrentModificationException in gossiper (CASSANDRA-4019)


1.1-beta1
 * (cqlsh)
   + add SOURCE and CAPTURE commands, and --file option (CASSANDRA-3479)
   + add ALTER COLUMNFAMILY WITH (CASSANDRA-3523)
   + bundle Python dependencies with Cassandra (CASSANDRA-3507)
   + added to Debian package (CASSANDRA-3458)
   + display byte data instead of erroring out on decode failure 
     (CASSANDRA-3874)
 * add nodetool rebuild_index (CASSANDRA-3583)
 * add nodetool rangekeysample (CASSANDRA-2917)
 * Fix streaming too much data during move operations (CASSANDRA-3639)
 * Nodetool and CLI connect to localhost by default (CASSANDRA-3568)
 * Reduce memory used by primary index sample (CASSANDRA-3743)
 * (Hadoop) separate input/output configurations (CASSANDRA-3197, 3765)
 * avoid returning internal Cassandra classes over JMX (CASSANDRA-2805)
 * add row-level isolation via SnapTree (CASSANDRA-2893)
 * Optimize key count estimation when opening sstable on startup
   (CASSANDRA-2988)
 * multi-dc replication optimization supporting CL > ONE (CASSANDRA-3577)
 * add command to stop compactions (CASSANDRA-1740, 3566, 3582)
 * multithreaded streaming (CASSANDRA-3494)
 * removed in-tree redhat spec (CASSANDRA-3567)
 * "defragment" rows for name-based queries under STCS, again (CASSANDRA-2503)
 * Recycle commitlog segments for improved performance 
   (CASSANDRA-3411, 3543, 3557, 3615)
 * update size-tiered compaction to prioritize small tiers (CASSANDRA-2407)
 * add message expiration logic to OutboundTcpConnection (CASSANDRA-3005)
 * off-heap cache to use sun.misc.Unsafe instead of JNA (CASSANDRA-3271)
 * EACH_QUORUM is only supported for writes (CASSANDRA-3272)
 * replace compactionlock use in schema migration by checking CFS.isValid
   (CASSANDRA-3116)
 * recognize that "SELECT first ... *" isn't really "SELECT *" (CASSANDRA-3445)
 * Use faster bytes comparison (CASSANDRA-3434)
 * Bulk loader is no longer a fat client, (HADOOP) bulk load output format
   (CASSANDRA-3045)
 * (Hadoop) add support for KeyRange.filter
 * remove assumption that keys and token are in bijection
   (CASSANDRA-1034, 3574, 3604)
 * always remove endpoints from delevery queue in HH (CASSANDRA-3546)
 * fix race between cf flush and its 2ndary indexes flush (CASSANDRA-3547)
 * fix potential race in AES when a repair fails (CASSANDRA-3548)
 * Remove columns shadowed by a deleted container even when we cannot purge
   (CASSANDRA-3538)
 * Improve memtable slice iteration performance (CASSANDRA-3545)
 * more efficient allocation of small bloom filters (CASSANDRA-3618)
 * Use separate writer thread in SSTableSimpleUnsortedWriter (CASSANDRA-3619)
 * fsync the directory after new sstable or commitlog segment are created (CASSANDRA-3250)
 * fix minor issues reported by FindBugs (CASSANDRA-3658)
 * global key/row caches (CASSANDRA-3143, 3849)
 * optimize memtable iteration during range scan (CASSANDRA-3638)
 * introduce 'crc_check_chance' in CompressionParameters to support
   a checksum percentage checking chance similarly to read-repair (CASSANDRA-3611)
 * a way to deactivate global key/row cache on per-CF basis (CASSANDRA-3667)
 * fix LeveledCompactionStrategy broken because of generation pre-allocation
   in LeveledManifest (CASSANDRA-3691)
 * finer-grained control over data directories (CASSANDRA-2749)
 * Fix ClassCastException during hinted handoff (CASSANDRA-3694)
 * Upgrade Thrift to 0.7 (CASSANDRA-3213)
 * Make stress.java insert operation to use microseconds (CASSANDRA-3725)
 * Allows (internally) doing a range query with a limit of columns instead of
   rows (CASSANDRA-3742)
 * Allow rangeSlice queries to be start/end inclusive/exclusive (CASSANDRA-3749)
 * Fix BulkLoader to support new SSTable layout and add stream
   throttling to prevent an NPE when there is no yaml config (CASSANDRA-3752)
 * Allow concurrent schema migrations (CASSANDRA-1391, 3832)
 * Add SnapshotCommand to trigger snapshot on remote node (CASSANDRA-3721)
 * Make CFMetaData conversions to/from thrift/native schema inverses
   (CASSANDRA_3559)
 * Add initial code for CQL 3.0-beta (CASSANDRA-2474, 3781, 3753)
 * Add wide row support for ColumnFamilyInputFormat (CASSANDRA-3264)
 * Allow extending CompositeType comparator (CASSANDRA-3657)
 * Avoids over-paging during get_count (CASSANDRA-3798)
 * Add new command to rebuild a node without (repair) merkle tree calculations
   (CASSANDRA-3483, 3922)
 * respect not only row cache capacity but caching mode when
   trying to read data (CASSANDRA-3812)
 * fix system tests (CASSANDRA-3827)
 * CQL support for altering row key type in ALTER TABLE (CASSANDRA-3781)
 * turn compression on by default (CASSANDRA-3871)
 * make hexToBytes refuse invalid input (CASSANDRA-2851)
 * Make secondary indexes CF inherit compression and compaction from their
   parent CF (CASSANDRA-3877)
 * Finish cleanup up tombstone purge code (CASSANDRA-3872)
 * Avoid NPE on aboarted stream-out sessions (CASSANDRA-3904)
 * BulkRecordWriter throws NPE for counter columns (CASSANDRA-3906)
 * Support compression using BulkWriter (CASSANDRA-3907)


1.0.8
 * fix race between cleanup and flush on secondary index CFSes (CASSANDRA-3712)
 * avoid including non-queried nodes in rangeslice read repair
   (CASSANDRA-3843)
 * Only snapshot CF being compacted for snapshot_before_compaction 
   (CASSANDRA-3803)
 * Log active compactions in StatusLogger (CASSANDRA-3703)
 * Compute more accurate compaction score per level (CASSANDRA-3790)
 * Return InvalidRequest when using a keyspace that doesn't exist
   (CASSANDRA-3764)
 * disallow user modification of System keyspace (CASSANDRA-3738)
 * allow using sstable2json on secondary index data (CASSANDRA-3738)
 * (cqlsh) add DESCRIBE COLUMNFAMILIES (CASSANDRA-3586)
 * (cqlsh) format blobs correctly and use colors to improve output
   readability (CASSANDRA-3726)
 * synchronize BiMap of bootstrapping tokens (CASSANDRA-3417)
 * show index options in CLI (CASSANDRA-3809)
 * add optional socket timeout for streaming (CASSANDRA-3838)
 * fix truncate not to leave behind non-CFS backed secondary indexes
   (CASSANDRA-3844)
 * make CLI `show schema` to use output stream directly instead
   of StringBuilder (CASSANDRA-3842)
 * remove the wait on hint future during write (CASSANDRA-3870)
 * (cqlsh) ignore missing CfDef opts (CASSANDRA-3933)
 * (cqlsh) look for cqlshlib relative to realpath (CASSANDRA-3767)
 * Fix short read protection (CASSANDRA-3934)
 * Make sure infered and actual schema match (CASSANDRA-3371)
 * Fix NPE during HH delivery (CASSANDRA-3677)
 * Don't put boostrapping node in 'hibernate' status (CASSANDRA-3737)
 * Fix double quotes in windows bat files (CASSANDRA-3744)
 * Fix bad validator lookup (CASSANDRA-3789)
 * Fix soft reset in EC2MultiRegionSnitch (CASSANDRA-3835)
 * Don't leave zombie connections with THSHA thrift server (CASSANDRA-3867)
 * (cqlsh) fix deserialization of data (CASSANDRA-3874)
 * Fix removetoken force causing an inconsistent state (CASSANDRA-3876)
 * Fix ahndling of some types with Pig (CASSANDRA-3886)
 * Don't allow to drop the system keyspace (CASSANDRA-3759)
 * Make Pig deletes disabled by default and configurable (CASSANDRA-3628)
Merged from 0.8:
 * (Pig) fix CassandraStorage to use correct comparator in Super ColumnFamily
   case (CASSANDRA-3251)
 * fix thread safety issues in commitlog replay, primarily affecting
   systems with many (100s) of CF definitions (CASSANDRA-3751)
 * Fix relevant tombstone ignored with super columns (CASSANDRA-3875)


1.0.7
 * fix regression in HH page size calculation (CASSANDRA-3624)
 * retry failed stream on IOException (CASSANDRA-3686)
 * allow configuring bloom_filter_fp_chance (CASSANDRA-3497)
 * attempt hint delivery every ten minutes, or when failure detector
   notifies us that a node is back up, whichever comes first.  hint
   handoff throttle delay default changed to 1ms, from 50 (CASSANDRA-3554)
 * add nodetool setstreamthroughput (CASSANDRA-3571)
 * fix assertion when dropping a columnfamily with no sstables (CASSANDRA-3614)
 * more efficient allocation of small bloom filters (CASSANDRA-3618)
 * CLibrary.createHardLinkWithExec() to check for errors (CASSANDRA-3101)
 * Avoid creating empty and non cleaned writer during compaction (CASSANDRA-3616)
 * stop thrift service in shutdown hook so we can quiesce MessagingService
   (CASSANDRA-3335)
 * (CQL) compaction_strategy_options and compression_parameters for
   CREATE COLUMNFAMILY statement (CASSANDRA-3374)
 * Reset min/max compaction threshold when creating size tiered compaction
   strategy (CASSANDRA-3666)
 * Don't ignore IOException during compaction (CASSANDRA-3655)
 * Fix assertion error for CF with gc_grace=0 (CASSANDRA-3579)
 * Shutdown ParallelCompaction reducer executor after use (CASSANDRA-3711)
 * Avoid < 0 value for pending tasks in leveled compaction (CASSANDRA-3693)
 * (Hadoop) Support TimeUUID in Pig CassandraStorage (CASSANDRA-3327)
 * Check schema is ready before continuing boostrapping (CASSANDRA-3629)
 * Catch overflows during parsing of chunk_length_kb (CASSANDRA-3644)
 * Improve stream protocol mismatch errors (CASSANDRA-3652)
 * Avoid multiple thread doing HH to the same target (CASSANDRA-3681)
 * Add JMX property for rp_timeout_in_ms (CASSANDRA-2940)
 * Allow DynamicCompositeType to compare component of different types
   (CASSANDRA-3625)
 * Flush non-cfs backed secondary indexes (CASSANDRA-3659)
 * Secondary Indexes should report memory consumption (CASSANDRA-3155)
 * fix for SelectStatement start/end key are not set correctly
   when a key alias is involved (CASSANDRA-3700)
 * fix CLI `show schema` command insert of an extra comma in
   column_metadata (CASSANDRA-3714)
Merged from 0.8:
 * avoid logging (harmless) exception when GC takes < 1ms (CASSANDRA-3656)
 * prevent new nodes from thinking down nodes are up forever (CASSANDRA-3626)
 * use correct list of replicas for LOCAL_QUORUM reads when read repair
   is disabled (CASSANDRA-3696)
 * block on flush before compacting hints (may prevent OOM) (CASSANDRA-3733)


1.0.6
 * (CQL) fix cqlsh support for replicate_on_write (CASSANDRA-3596)
 * fix adding to leveled manifest after streaming (CASSANDRA-3536)
 * filter out unavailable cipher suites when using encryption (CASSANDRA-3178)
 * (HADOOP) add old-style api support for CFIF and CFRR (CASSANDRA-2799)
 * Support TimeUUIDType column names in Stress.java tool (CASSANDRA-3541)
 * (CQL) INSERT/UPDATE/DELETE/TRUNCATE commands should allow CF names to
   be qualified by keyspace (CASSANDRA-3419)
 * always remove endpoints from delevery queue in HH (CASSANDRA-3546)
 * fix race between cf flush and its 2ndary indexes flush (CASSANDRA-3547)
 * fix potential race in AES when a repair fails (CASSANDRA-3548)
 * fix default value validation usage in CLI SET command (CASSANDRA-3553)
 * Optimize componentsFor method for compaction and startup time
   (CASSANDRA-3532)
 * (CQL) Proper ColumnFamily metadata validation on CREATE COLUMNFAMILY 
   (CASSANDRA-3565)
 * fix compression "chunk_length_kb" option to set correct kb value for 
   thrift/avro (CASSANDRA-3558)
 * fix missing response during range slice repair (CASSANDRA-3551)
 * 'describe ring' moved from CLI to nodetool and available through JMX (CASSANDRA-3220)
 * add back partitioner to sstable metadata (CASSANDRA-3540)
 * fix NPE in get_count for counters (CASSANDRA-3601)
Merged from 0.8:
 * remove invalid assertion that table was opened before dropping it
   (CASSANDRA-3580)
 * range and index scans now only send requests to enough replicas to
   satisfy requested CL + RR (CASSANDRA-3598)
 * use cannonical host for local node in nodetool info (CASSANDRA-3556)
 * remove nonlocal DC write optimization since it only worked with
   CL.ONE or CL.LOCAL_QUORUM (CASSANDRA-3577, 3585)
 * detect misuses of CounterColumnType (CASSANDRA-3422)
 * turn off string interning in json2sstable, take 2 (CASSANDRA-2189)
 * validate compression parameters on add/update of the ColumnFamily 
   (CASSANDRA-3573)
 * Check for 0.0.0.0 is incorrect in CFIF (CASSANDRA-3584)
 * Increase vm.max_map_count in debian packaging (CASSANDRA-3563)
 * gossiper will never add itself to saved endpoints (CASSANDRA-3485)


1.0.5
 * revert CASSANDRA-3407 (see CASSANDRA-3540)
 * fix assertion error while forwarding writes to local nodes (CASSANDRA-3539)


1.0.4
 * fix self-hinting of timed out read repair updates and make hinted handoff
   less prone to OOMing a coordinator (CASSANDRA-3440)
 * expose bloom filter sizes via JMX (CASSANDRA-3495)
 * enforce RP tokens 0..2**127 (CASSANDRA-3501)
 * canonicalize paths exposed through JMX (CASSANDRA-3504)
 * fix "liveSize" stat when sstables are removed (CASSANDRA-3496)
 * add bloom filter FP rates to nodetool cfstats (CASSANDRA-3347)
 * record partitioner in sstable metadata component (CASSANDRA-3407)
 * add new upgradesstables nodetool command (CASSANDRA-3406)
 * skip --debug requirement to see common exceptions in CLI (CASSANDRA-3508)
 * fix incorrect query results due to invalid max timestamp (CASSANDRA-3510)
 * make sstableloader recognize compressed sstables (CASSANDRA-3521)
 * avoids race in OutboundTcpConnection in multi-DC setups (CASSANDRA-3530)
 * use SETLOCAL in cassandra.bat (CASSANDRA-3506)
 * fix ConcurrentModificationException in Table.all() (CASSANDRA-3529)
Merged from 0.8:
 * fix concurrence issue in the FailureDetector (CASSANDRA-3519)
 * fix array out of bounds error in counter shard removal (CASSANDRA-3514)
 * avoid dropping tombstones when they might still be needed to shadow
   data in a different sstable (CASSANDRA-2786)


1.0.3
 * revert name-based query defragmentation aka CASSANDRA-2503 (CASSANDRA-3491)
 * fix invalidate-related test failures (CASSANDRA-3437)
 * add next-gen cqlsh to bin/ (CASSANDRA-3188, 3131, 3493)
 * (CQL) fix handling of rows with no columns (CASSANDRA-3424, 3473)
 * fix querying supercolumns by name returning only a subset of
   subcolumns or old subcolumn versions (CASSANDRA-3446)
 * automatically compute sha1 sum for uncompressed data files (CASSANDRA-3456)
 * fix reading metadata/statistics component for version < h (CASSANDRA-3474)
 * add sstable forward-compatibility (CASSANDRA-3478)
 * report compression ratio in CFSMBean (CASSANDRA-3393)
 * fix incorrect size exception during streaming of counters (CASSANDRA-3481)
 * (CQL) fix for counter decrement syntax (CASSANDRA-3418)
 * Fix race introduced by CASSANDRA-2503 (CASSANDRA-3482)
 * Fix incomplete deletion of delivered hints (CASSANDRA-3466)
 * Avoid rescheduling compactions when no compaction was executed 
   (CASSANDRA-3484)
 * fix handling of the chunk_length_kb compression options (CASSANDRA-3492)
Merged from 0.8:
 * fix updating CF row_cache_provider (CASSANDRA-3414)
 * CFMetaData.convertToThrift method to set RowCacheProvider (CASSANDRA-3405)
 * acquire compactionlock during truncate (CASSANDRA-3399)
 * fix displaying cfdef entries for super columnfamilies (CASSANDRA-3415)
 * Make counter shard merging thread safe (CASSANDRA-3178)
 * Revert CASSANDRA-2855
 * Fix bug preventing the use of efficient cross-DC writes (CASSANDRA-3472)
 * `describe ring` command for CLI (CASSANDRA-3220)
 * (Hadoop) skip empty rows when entire row is requested, redux (CASSANDRA-2855)


1.0.2
 * "defragment" rows for name-based queries under STCS (CASSANDRA-2503)
 * Add timing information to cassandra-cli GET/SET/LIST queries (CASSANDRA-3326)
 * Only create one CompressionMetadata object per sstable (CASSANDRA-3427)
 * cleanup usage of StorageService.setMode() (CASSANDRA-3388)
 * Avoid large array allocation for compressed chunk offsets (CASSANDRA-3432)
 * fix DecimalType bytebuffer marshalling (CASSANDRA-3421)
 * fix bug that caused first column in per row indexes to be ignored 
   (CASSANDRA-3441)
 * add JMX call to clean (failed) repair sessions (CASSANDRA-3316)
 * fix sstableloader reference acquisition bug (CASSANDRA-3438)
 * fix estimated row size regression (CASSANDRA-3451)
 * make sure we don't return more columns than asked (CASSANDRA-3303, 3395)
Merged from 0.8:
 * acquire compactionlock during truncate (CASSANDRA-3399)
 * fix displaying cfdef entries for super columnfamilies (CASSANDRA-3415)


1.0.1
 * acquire references during index build to prevent delete problems
   on Windows (CASSANDRA-3314)
 * describe_ring should include datacenter/topology information (CASSANDRA-2882)
 * Thrift sockets are not properly buffered (CASSANDRA-3261)
 * performance improvement for bytebufferutil compare function (CASSANDRA-3286)
 * add system.versions ColumnFamily (CASSANDRA-3140)
 * reduce network copies (CASSANDRA-3333, 3373)
 * limit nodetool to 32MB of heap (CASSANDRA-3124)
 * (CQL) update parser to accept "timestamp" instead of "date" (CASSANDRA-3149)
 * Fix CLI `show schema` to include "compression_options" (CASSANDRA-3368)
 * Snapshot to include manifest under LeveledCompactionStrategy (CASSANDRA-3359)
 * (CQL) SELECT query should allow CF name to be qualified by keyspace (CASSANDRA-3130)
 * (CQL) Fix internal application error specifying 'using consistency ...'
   in lower case (CASSANDRA-3366)
 * fix Deflate compression when compression actually makes the data bigger
   (CASSANDRA-3370)
 * optimize UUIDGen to avoid lock contention on InetAddress.getLocalHost 
   (CASSANDRA-3387)
 * tolerate index being dropped mid-mutation (CASSANDRA-3334, 3313)
 * CompactionManager is now responsible for checking for new candidates
   post-task execution, enabling more consistent leveled compaction 
   (CASSANDRA-3391)
 * Cache HSHA threads (CASSANDRA-3372)
 * use CF/KS names as snapshot prefix for drop + truncate operations
   (CASSANDRA-2997)
 * Break bloom filters up to avoid heap fragmentation (CASSANDRA-2466)
 * fix cassandra hanging on jsvc stop (CASSANDRA-3302)
 * Avoid leveled compaction getting blocked on errors (CASSANDRA-3408)
 * Make reloading the compaction strategy safe (CASSANDRA-3409)
 * ignore 0.8 hints even if compaction begins before we try to purge
   them (CASSANDRA-3385)
 * remove procrun (bin\daemon) from Cassandra source tree and 
   artifacts (CASSANDRA-3331)
 * make cassandra compile under JDK7 (CASSANDRA-3275)
 * remove dependency of clientutil.jar to FBUtilities (CASSANDRA-3299)
 * avoid truncation errors by using long math on long values (CASSANDRA-3364)
 * avoid clock drift on some Windows machine (CASSANDRA-3375)
 * display cache provider in cli 'describe keyspace' command (CASSANDRA-3384)
 * fix incomplete topology information in describe_ring (CASSANDRA-3403)
 * expire dead gossip states based on time (CASSANDRA-2961)
 * improve CompactionTask extensibility (CASSANDRA-3330)
 * Allow one leveled compaction task to kick off another (CASSANDRA-3363)
 * allow encryption only between datacenters (CASSANDRA-2802)
Merged from 0.8:
 * fix truncate allowing data to be replayed post-restart (CASSANDRA-3297)
 * make iwriter final in IndexWriter to avoid NPE (CASSANDRA-2863)
 * (CQL) update grammar to require key clause in DELETE statement
   (CASSANDRA-3349)
 * (CQL) allow numeric keyspace names in USE statement (CASSANDRA-3350)
 * (Hadoop) skip empty rows when slicing the entire row (CASSANDRA-2855)
 * Fix handling of tombstone by SSTableExport/Import (CASSANDRA-3357)
 * fix ColumnIndexer to use long offsets (CASSANDRA-3358)
 * Improved CLI exceptions (CASSANDRA-3312)
 * Fix handling of tombstone by SSTableExport/Import (CASSANDRA-3357)
 * Only count compaction as active (for throttling) when they have
   successfully acquired the compaction lock (CASSANDRA-3344)
 * Display CLI version string on startup (CASSANDRA-3196)
 * (Hadoop) make CFIF try rpc_address or fallback to listen_address
   (CASSANDRA-3214)
 * (Hadoop) accept comma delimited lists of initial thrift connections
   (CASSANDRA-3185)
 * ColumnFamily min_compaction_threshold should be >= 2 (CASSANDRA-3342)
 * (Pig) add 0.8+ types and key validation type in schema (CASSANDRA-3280)
 * Fix completely removing column metadata using CLI (CASSANDRA-3126)
 * CLI `describe cluster;` output should be on separate lines for separate versions
   (CASSANDRA-3170)
 * fix changing durable_writes keyspace option during CF creation
   (CASSANDRA-3292)
 * avoid locking on update when no indexes are involved (CASSANDRA-3386)
 * fix assertionError during repair with ordered partitioners (CASSANDRA-3369)
 * correctly serialize key_validation_class for avro (CASSANDRA-3391)
 * don't expire counter tombstone after streaming (CASSANDRA-3394)
 * prevent nodes that failed to join from hanging around forever 
   (CASSANDRA-3351)
 * remove incorrect optimization from slice read path (CASSANDRA-3390)
 * Fix race in AntiEntropyService (CASSANDRA-3400)


1.0.0-final
 * close scrubbed sstable fd before deleting it (CASSANDRA-3318)
 * fix bug preventing obsolete commitlog segments from being removed
   (CASSANDRA-3269)
 * tolerate whitespace in seed CDL (CASSANDRA-3263)
 * Change default heap thresholds to max(min(1/2 ram, 1G), min(1/4 ram, 8GB))
   (CASSANDRA-3295)
 * Fix broken CompressedRandomAccessReaderTest (CASSANDRA-3298)
 * (CQL) fix type information returned for wildcard queries (CASSANDRA-3311)
 * add estimated tasks to LeveledCompactionStrategy (CASSANDRA-3322)
 * avoid including compaction cache-warming in keycache stats (CASSANDRA-3325)
 * run compaction and hinted handoff threads at MIN_PRIORITY (CASSANDRA-3308)
 * default hsha thrift server to cpu core count in rpc pool (CASSANDRA-3329)
 * add bin\daemon to binary tarball for Windows service (CASSANDRA-3331)
 * Fix places where uncompressed size of sstables was use in place of the
   compressed one (CASSANDRA-3338)
 * Fix hsha thrift server (CASSANDRA-3346)
 * Make sure repair only stream needed sstables (CASSANDRA-3345)


1.0.0-rc2
 * Log a meaningful warning when a node receives a message for a repair session
   that doesn't exist anymore (CASSANDRA-3256)
 * test for NUMA policy support as well as numactl presence (CASSANDRA-3245)
 * Fix FD leak when internode encryption is enabled (CASSANDRA-3257)
 * Remove incorrect assertion in mergeIterator (CASSANDRA-3260)
 * FBUtilities.hexToBytes(String) to throw NumberFormatException when string
   contains non-hex characters (CASSANDRA-3231)
 * Keep SimpleSnitch proximity ordering unchanged from what the Strategy
   generates, as intended (CASSANDRA-3262)
 * remove Scrub from compactionstats when finished (CASSANDRA-3255)
 * fix counter entry in jdbc TypesMap (CASSANDRA-3268)
 * fix full queue scenario for ParallelCompactionIterator (CASSANDRA-3270)
 * fix bootstrap process (CASSANDRA-3285)
 * don't try delivering hints if when there isn't any (CASSANDRA-3176)
 * CLI documentation change for ColumnFamily `compression_options` (CASSANDRA-3282)
 * ignore any CF ids sent by client for adding CF/KS (CASSANDRA-3288)
 * remove obsolete hints on first startup (CASSANDRA-3291)
 * use correct ISortedColumns for time-optimized reads (CASSANDRA-3289)
 * Evict gossip state immediately when a token is taken over by a new IP 
   (CASSANDRA-3259)


1.0.0-rc1
 * Update CQL to generate microsecond timestamps by default (CASSANDRA-3227)
 * Fix counting CFMetadata towards Memtable liveRatio (CASSANDRA-3023)
 * Kill server on wrapped OOME such as from FileChannel.map (CASSANDRA-3201)
 * remove unnecessary copy when adding to row cache (CASSANDRA-3223)
 * Log message when a full repair operation completes (CASSANDRA-3207)
 * Fix streamOutSession keeping sstables references forever if the remote end
   dies (CASSANDRA-3216)
 * Remove dynamic_snitch boolean from example configuration (defaulting to 
   true) and set default badness threshold to 0.1 (CASSANDRA-3229)
 * Base choice of random or "balanced" token on bootstrap on whether
   schema definitions were found (CASSANDRA-3219)
 * Fixes for LeveledCompactionStrategy score computation, prioritization,
   scheduling, and performance (CASSANDRA-3224, 3234)
 * parallelize sstable open at server startup (CASSANDRA-2988)
 * fix handling of exceptions writing to OutboundTcpConnection (CASSANDRA-3235)
 * Allow using quotes in "USE <keyspace>;" CLI command (CASSANDRA-3208)
 * Don't allow any cache loading exceptions to halt startup (CASSANDRA-3218)
 * Fix sstableloader --ignores option (CASSANDRA-3247)
 * File descriptor limit increased in packaging (CASSANDRA-3206)
 * Fix deadlock in commit log during flush (CASSANDRA-3253) 


1.0.0-beta1
 * removed binarymemtable (CASSANDRA-2692)
 * add commitlog_total_space_in_mb to prevent fragmented logs (CASSANDRA-2427)
 * removed commitlog_rotation_threshold_in_mb configuration (CASSANDRA-2771)
 * make AbstractBounds.normalize de-overlapp overlapping ranges (CASSANDRA-2641)
 * replace CollatingIterator, ReducingIterator with MergeIterator 
   (CASSANDRA-2062)
 * Fixed the ability to set compaction strategy in cli using create column 
   family command (CASSANDRA-2778)
 * clean up tmp files after failed compaction (CASSANDRA-2468)
 * restrict repair streaming to specific columnfamilies (CASSANDRA-2280)
 * don't bother persisting columns shadowed by a row tombstone (CASSANDRA-2589)
 * reset CF and SC deletion times after gc_grace (CASSANDRA-2317)
 * optimize away seek when compacting wide rows (CASSANDRA-2879)
 * single-pass streaming (CASSANDRA-2677, 2906, 2916, 3003)
 * use reference counting for deleting sstables instead of relying on GC
   (CASSANDRA-2521, 3179)
 * store hints as serialized mutations instead of pointers to data row
   (CASSANDRA-2045)
 * store hints in the coordinator node instead of in the closest replica 
   (CASSANDRA-2914)
 * add row_cache_keys_to_save CF option (CASSANDRA-1966)
 * check column family validity in nodetool repair (CASSANDRA-2933)
 * use lazy initialization instead of class initialization in NodeId
   (CASSANDRA-2953)
 * add paging to get_count (CASSANDRA-2894)
 * fix "short reads" in [multi]get (CASSANDRA-2643, 3157, 3192)
 * add optional compression for sstables (CASSANDRA-47, 2994, 3001, 3128)
 * add scheduler JMX metrics (CASSANDRA-2962)
 * add block level checksum for compressed data (CASSANDRA-1717)
 * make column family backed column map pluggable and introduce unsynchronized
   ArrayList backed one to speedup reads (CASSANDRA-2843, 3165, 3205)
 * refactoring of the secondary index api (CASSANDRA-2982)
 * make CL > ONE reads wait for digest reconciliation before returning
   (CASSANDRA-2494)
 * fix missing logging for some exceptions (CASSANDRA-2061)
 * refactor and optimize ColumnFamilyStore.files(...) and Descriptor.fromFilename(String)
   and few other places responsible for work with SSTable files (CASSANDRA-3040)
 * Stop reading from sstables once we know we have the most recent columns,
   for query-by-name requests (CASSANDRA-2498)
 * Add query-by-column mode to stress.java (CASSANDRA-3064)
 * Add "install" command to cassandra.bat (CASSANDRA-292)
 * clean up KSMetadata, CFMetadata from unnecessary
   Thrift<->Avro conversion methods (CASSANDRA-3032)
 * Add timeouts to client request schedulers (CASSANDRA-3079, 3096)
 * Cli to use hashes rather than array of hashes for strategy options (CASSANDRA-3081)
 * LeveledCompactionStrategy (CASSANDRA-1608, 3085, 3110, 3087, 3145, 3154, 3182)
 * Improvements of the CLI `describe` command (CASSANDRA-2630)
 * reduce window where dropped CF sstables may not be deleted (CASSANDRA-2942)
 * Expose gossip/FD info to JMX (CASSANDRA-2806)
 * Fix streaming over SSL when compressed SSTable involved (CASSANDRA-3051)
 * Add support for pluggable secondary index implementations (CASSANDRA-3078)
 * remove compaction_thread_priority setting (CASSANDRA-3104)
 * generate hints for replicas that timeout, not just replicas that are known
   to be down before starting (CASSANDRA-2034)
 * Add throttling for internode streaming (CASSANDRA-3080)
 * make the repair of a range repair all replica (CASSANDRA-2610, 3194)
 * expose the ability to repair the first range (as returned by the
   partitioner) of a node (CASSANDRA-2606)
 * Streams Compression (CASSANDRA-3015)
 * add ability to use multiple threads during a single compaction
   (CASSANDRA-2901)
 * make AbstractBounds.normalize support overlapping ranges (CASSANDRA-2641)
 * fix of the CQL count() behavior (CASSANDRA-3068)
 * use TreeMap backed column families for the SSTable simple writers
   (CASSANDRA-3148)
 * fix inconsistency of the CLI syntax when {} should be used instead of [{}]
   (CASSANDRA-3119)
 * rename CQL type names to match expected SQL behavior (CASSANDRA-3149, 3031)
 * Arena-based allocation for memtables (CASSANDRA-2252, 3162, 3163, 3168)
 * Default RR chance to 0.1 (CASSANDRA-3169)
 * Add RowLevel support to secondary index API (CASSANDRA-3147)
 * Make SerializingCacheProvider the default if JNA is available (CASSANDRA-3183)
 * Fix backwards compatibilty for CQL memtable properties (CASSANDRA-3190)
 * Add five-minute delay before starting compactions on a restarted server
   (CASSANDRA-3181)
 * Reduce copies done for intra-host messages (CASSANDRA-1788, 3144)
 * support of compaction strategy option for stress.java (CASSANDRA-3204)
 * make memtable throughput and column count thresholds no-ops (CASSANDRA-2449)
 * Return schema information along with the resultSet in CQL (CASSANDRA-2734)
 * Add new DecimalType (CASSANDRA-2883)
 * Fix assertion error in RowRepairResolver (CASSANDRA-3156)
 * Reduce unnecessary high buffer sizes (CASSANDRA-3171)
 * Pluggable compaction strategy (CASSANDRA-1610)
 * Add new broadcast_address config option (CASSANDRA-2491)


0.8.7
 * Kill server on wrapped OOME such as from FileChannel.map (CASSANDRA-3201)
 * Allow using quotes in "USE <keyspace>;" CLI command (CASSANDRA-3208)
 * Log message when a full repair operation completes (CASSANDRA-3207)
 * Don't allow any cache loading exceptions to halt startup (CASSANDRA-3218)
 * Fix sstableloader --ignores option (CASSANDRA-3247)
 * File descriptor limit increased in packaging (CASSANDRA-3206)
 * Log a meaningfull warning when a node receive a message for a repair session
   that doesn't exist anymore (CASSANDRA-3256)
 * Fix FD leak when internode encryption is enabled (CASSANDRA-3257)
 * FBUtilities.hexToBytes(String) to throw NumberFormatException when string
   contains non-hex characters (CASSANDRA-3231)
 * Keep SimpleSnitch proximity ordering unchanged from what the Strategy
   generates, as intended (CASSANDRA-3262)
 * remove Scrub from compactionstats when finished (CASSANDRA-3255)
 * Fix tool .bat files when CASSANDRA_HOME contains spaces (CASSANDRA-3258)
 * Force flush of status table when removing/updating token (CASSANDRA-3243)
 * Evict gossip state immediately when a token is taken over by a new IP (CASSANDRA-3259)
 * Fix bug where the failure detector can take too long to mark a host
   down (CASSANDRA-3273)
 * (Hadoop) allow wrapping ranges in queries (CASSANDRA-3137)
 * (Hadoop) check all interfaces for a match with split location
   before falling back to random replica (CASSANDRA-3211)
 * (Hadoop) Make Pig storage handle implements LoadMetadata (CASSANDRA-2777)
 * (Hadoop) Fix exception during PIG 'dump' (CASSANDRA-2810)
 * Fix stress COUNTER_GET option (CASSANDRA-3301)
 * Fix missing fields in CLI `show schema` output (CASSANDRA-3304)
 * Nodetool no longer leaks threads and closes JMX connections (CASSANDRA-3309)
 * fix truncate allowing data to be replayed post-restart (CASSANDRA-3297)
 * Move SimpleAuthority and SimpleAuthenticator to examples (CASSANDRA-2922)
 * Fix handling of tombstone by SSTableExport/Import (CASSANDRA-3357)
 * Fix transposition in cfHistograms (CASSANDRA-3222)
 * Allow using number as DC name when creating keyspace in CQL (CASSANDRA-3239)
 * Force flush of system table after updating/removing a token (CASSANDRA-3243)


0.8.6
 * revert CASSANDRA-2388
 * change TokenRange.endpoints back to listen/broadcast address to match
   pre-1777 behavior, and add TokenRange.rpc_endpoints instead (CASSANDRA-3187)
 * avoid trying to watch cassandra-topology.properties when loaded from jar
   (CASSANDRA-3138)
 * prevent users from creating keyspaces with LocalStrategy replication
   (CASSANDRA-3139)
 * fix CLI `show schema;` to output correct keyspace definition statement
   (CASSANDRA-3129)
 * CustomTThreadPoolServer to log TTransportException at DEBUG level
   (CASSANDRA-3142)
 * allow topology sort to work with non-unique rack names between 
   datacenters (CASSANDRA-3152)
 * Improve caching of same-version Messages on digest and repair paths
   (CASSANDRA-3158)
 * Randomize choice of first replica for counter increment (CASSANDRA-2890)
 * Fix using read_repair_chance instead of merge_shard_change (CASSANDRA-3202)
 * Avoid streaming data to nodes that already have it, on move as well as
   decommission (CASSANDRA-3041)
 * Fix divide by zero error in GCInspector (CASSANDRA-3164)
 * allow quoting of the ColumnFamily name in CLI `create column family`
   statement (CASSANDRA-3195)
 * Fix rolling upgrade from 0.7 to 0.8 problem (CASSANDRA-3166)
 * Accomodate missing encryption_options in IncomingTcpConnection.stream
   (CASSANDRA-3212)


0.8.5
 * fix NPE when encryption_options is unspecified (CASSANDRA-3007)
 * include column name in validation failure exceptions (CASSANDRA-2849)
 * make sure truncate clears out the commitlog so replay won't re-
   populate with truncated data (CASSANDRA-2950)
 * fix NPE when debug logging is enabled and dropped CF is present
   in a commitlog segment (CASSANDRA-3021)
 * fix cassandra.bat when CASSANDRA_HOME contains spaces (CASSANDRA-2952)
 * fix to SSTableSimpleUnsortedWriter bufferSize calculation (CASSANDRA-3027)
 * make cleanup and normal compaction able to skip empty rows
   (rows containing nothing but expired tombstones) (CASSANDRA-3039)
 * work around native memory leak in com.sun.management.GarbageCollectorMXBean
   (CASSANDRA-2868)
 * validate that column names in column_metadata are not equal to key_alias
   on create/update of the ColumnFamily and CQL 'ALTER' statement (CASSANDRA-3036)
 * return an InvalidRequestException if an indexed column is assigned
   a value larger than 64KB (CASSANDRA-3057)
 * fix of numeric-only and string column names handling in CLI "drop index" 
   (CASSANDRA-3054)
 * prune index scan resultset back to original request for lazy
   resultset expansion case (CASSANDRA-2964)
 * (Hadoop) fail jobs when Cassandra node has failed but TaskTracker
   has not (CASSANDRA-2388)
 * fix dynamic snitch ignoring nodes when read_repair_chance is zero
   (CASSANDRA-2662)
 * avoid retaining references to dropped CFS objects in 
   CompactionManager.estimatedCompactions (CASSANDRA-2708)
 * expose rpc timeouts per host in MessagingServiceMBean (CASSANDRA-2941)
 * avoid including cwd in classpath for deb and rpm packages (CASSANDRA-2881)
 * remove gossip state when a new IP takes over a token (CASSANDRA-3071)
 * allow sstable2json to work on index sstable files (CASSANDRA-3059)
 * always hint counters (CASSANDRA-3099)
 * fix log4j initialization in EmbeddedCassandraService (CASSANDRA-2857)
 * remove gossip state when a new IP takes over a token (CASSANDRA-3071)
 * work around native memory leak in com.sun.management.GarbageCollectorMXBean
    (CASSANDRA-2868)
 * fix UnavailableException with writes at CL.EACH_QUORM (CASSANDRA-3084)
 * fix parsing of the Keyspace and ColumnFamily names in numeric
   and string representations in CLI (CASSANDRA-3075)
 * fix corner cases in Range.differenceToFetch (CASSANDRA-3084)
 * fix ip address String representation in the ring cache (CASSANDRA-3044)
 * fix ring cache compatibility when mixing pre-0.8.4 nodes with post-
   in the same cluster (CASSANDRA-3023)
 * make repair report failure when a node participating dies (instead of
   hanging forever) (CASSANDRA-2433)
 * fix handling of the empty byte buffer by ReversedType (CASSANDRA-3111)
 * Add validation that Keyspace names are case-insensitively unique (CASSANDRA-3066)
 * catch invalid key_validation_class before instantiating UpdateColumnFamily (CASSANDRA-3102)
 * make Range and Bounds objects client-safe (CASSANDRA-3108)
 * optionally skip log4j configuration (CASSANDRA-3061)
 * bundle sstableloader with the debian package (CASSANDRA-3113)
 * don't try to build secondary indexes when there is none (CASSANDRA-3123)
 * improve SSTableSimpleUnsortedWriter speed for large rows (CASSANDRA-3122)
 * handle keyspace arguments correctly in nodetool snapshot (CASSANDRA-3038)
 * Fix SSTableImportTest on windows (CASSANDRA-3043)
 * expose compactionThroughputMbPerSec through JMX (CASSANDRA-3117)
 * log keyspace and CF of large rows being compacted


0.8.4
 * change TokenRing.endpoints to be a list of rpc addresses instead of 
   listen/broadcast addresses (CASSANDRA-1777)
 * include files-to-be-streamed in StreamInSession.getSources (CASSANDRA-2972)
 * use JAVA env var in cassandra-env.sh (CASSANDRA-2785, 2992)
 * avoid doing read for no-op replicate-on-write at CL=1 (CASSANDRA-2892)
 * refuse counter write for CL.ANY (CASSANDRA-2990)
 * switch back to only logging recent dropped messages (CASSANDRA-3004)
 * always deserialize RowMutation for counters (CASSANDRA-3006)
 * ignore saved replication_factor strategy_option for NTS (CASSANDRA-3011)
 * make sure pre-truncate CL segments are discarded (CASSANDRA-2950)


0.8.3
 * add ability to drop local reads/writes that are going to timeout
   (CASSANDRA-2943)
 * revamp token removal process, keep gossip states for 3 days (CASSANDRA-2496)
 * don't accept extra args for 0-arg nodetool commands (CASSANDRA-2740)
 * log unavailableexception details at debug level (CASSANDRA-2856)
 * expose data_dir though jmx (CASSANDRA-2770)
 * don't include tmp files as sstable when create cfs (CASSANDRA-2929)
 * log Java classpath on startup (CASSANDRA-2895)
 * keep gossipped version in sync with actual on migration coordinator 
   (CASSANDRA-2946)
 * use lazy initialization instead of class initialization in NodeId
   (CASSANDRA-2953)
 * check column family validity in nodetool repair (CASSANDRA-2933)
 * speedup bytes to hex conversions dramatically (CASSANDRA-2850)
 * Flush memtables on shutdown when durable writes are disabled 
   (CASSANDRA-2958)
 * improved POSIX compatibility of start scripts (CASsANDRA-2965)
 * add counter support to Hadoop InputFormat (CASSANDRA-2981)
 * fix bug where dirty commitlog segments were removed (and avoid keeping 
   segments with no post-flush activity permanently dirty) (CASSANDRA-2829)
 * fix throwing exception with batch mutation of counter super columns
   (CASSANDRA-2949)
 * ignore system tables during repair (CASSANDRA-2979)
 * throw exception when NTS is given replication_factor as an option
   (CASSANDRA-2960)
 * fix assertion error during compaction of counter CFs (CASSANDRA-2968)
 * avoid trying to create index names, when no index exists (CASSANDRA-2867)
 * don't sample the system table when choosing a bootstrap token
   (CASSANDRA-2825)
 * gossiper notifies of local state changes (CASSANDRA-2948)
 * add asynchronous and half-sync/half-async (hsha) thrift servers 
   (CASSANDRA-1405)
 * fix potential use of free'd native memory in SerializingCache 
   (CASSANDRA-2951)
 * prune index scan resultset back to original request for lazy
   resultset expansion case (CASSANDRA-2964)
 * (Hadoop) fail jobs when Cassandra node has failed but TaskTracker
    has not (CASSANDRA-2388)


0.8.2
 * CQL: 
   - include only one row per unique key for IN queries (CASSANDRA-2717)
   - respect client timestamp on full row deletions (CASSANDRA-2912)
 * improve thread-safety in StreamOutSession (CASSANDRA-2792)
 * allow deleting a row and updating indexed columns in it in the
   same mutation (CASSANDRA-2773)
 * Expose number of threads blocked on submitting memtable to flush
   in JMX (CASSANDRA-2817)
 * add ability to return "endpoints" to nodetool (CASSANDRA-2776)
 * Add support for multiple (comma-delimited) coordinator addresses
   to ColumnFamilyInputFormat (CASSANDRA-2807)
 * fix potential NPE while scheduling read repair for range slice
   (CASSANDRA-2823)
 * Fix race in SystemTable.getCurrentLocalNodeId (CASSANDRA-2824)
 * Correctly set default for replicate_on_write (CASSANDRA-2835)
 * improve nodetool compactionstats formatting (CASSANDRA-2844)
 * fix index-building status display (CASSANDRA-2853)
 * fix CLI perpetuating obsolete KsDef.replication_factor (CASSANDRA-2846)
 * improve cli treatment of multiline comments (CASSANDRA-2852)
 * handle row tombstones correctly in EchoedRow (CASSANDRA-2786)
 * add MessagingService.get[Recently]DroppedMessages and
   StorageService.getExceptionCount (CASSANDRA-2804)
 * fix possibility of spurious UnavailableException for LOCAL_QUORUM
   reads with dynamic snitch + read repair disabled (CASSANDRA-2870)
 * add ant-optional as dependence for the debian package (CASSANDRA-2164)
 * add option to specify limit for get_slice in the CLI (CASSANDRA-2646)
 * decrease HH page size (CASSANDRA-2832)
 * reset cli keyspace after dropping the current one (CASSANDRA-2763)
 * add KeyRange option to Hadoop inputformat (CASSANDRA-1125)
 * fix protocol versioning (CASSANDRA-2818, 2860)
 * support spaces in path to log4j configuration (CASSANDRA-2383)
 * avoid including inferred types in CF update (CASSANDRA-2809)
 * fix JMX bulkload call (CASSANDRA-2908)
 * fix updating KS with durable_writes=false (CASSANDRA-2907)
 * add simplified facade to SSTableWriter for bulk loading use
   (CASSANDRA-2911)
 * fix re-using index CF sstable names after drop/recreate (CASSANDRA-2872)
 * prepend CF to default index names (CASSANDRA-2903)
 * fix hint replay (CASSANDRA-2928)
 * Properly synchronize repair's merkle tree computation (CASSANDRA-2816)


0.8.1
 * CQL:
   - support for insert, delete in BATCH (CASSANDRA-2537)
   - support for IN to SELECT, UPDATE (CASSANDRA-2553)
   - timestamp support for INSERT, UPDATE, and BATCH (CASSANDRA-2555)
   - TTL support (CASSANDRA-2476)
   - counter support (CASSANDRA-2473)
   - ALTER COLUMNFAMILY (CASSANDRA-1709)
   - DROP INDEX (CASSANDRA-2617)
   - add SCHEMA/TABLE as aliases for KS/CF (CASSANDRA-2743)
   - server handles wait-for-schema-agreement (CASSANDRA-2756)
   - key alias support (CASSANDRA-2480)
 * add support for comparator parameters and a generic ReverseType
   (CASSANDRA-2355)
 * add CompositeType and DynamicCompositeType (CASSANDRA-2231)
 * optimize batches containing multiple updates to the same row
   (CASSANDRA-2583)
 * adjust hinted handoff page size to avoid OOM with large columns 
   (CASSANDRA-2652)
 * mark BRAF buffer invalid post-flush so we don't re-flush partial
   buffers again, especially on CL writes (CASSANDRA-2660)
 * add DROP INDEX support to CLI (CASSANDRA-2616)
 * don't perform HH to client-mode [storageproxy] nodes (CASSANDRA-2668)
 * Improve forceDeserialize/getCompactedRow encapsulation (CASSANDRA-2659)
 * Don't write CounterUpdateColumn to disk in tests (CASSANDRA-2650)
 * Add sstable bulk loading utility (CASSANDRA-1278)
 * avoid replaying hints to dropped columnfamilies (CASSANDRA-2685)
 * add placeholders for missing rows in range query pseudo-RR (CASSANDRA-2680)
 * remove no-op HHOM.renameHints (CASSANDRA-2693)
 * clone super columns to avoid modifying them during flush (CASSANDRA-2675)
 * allow writes to bypass the commitlog for certain keyspaces (CASSANDRA-2683)
 * avoid NPE when bypassing commitlog during memtable flush (CASSANDRA-2781)
 * Added support for making bootstrap retry if nodes flap (CASSANDRA-2644)
 * Added statusthrift to nodetool to report if thrift server is running (CASSANDRA-2722)
 * Fixed rows being cached if they do not exist (CASSANDRA-2723)
 * Support passing tableName and cfName to RowCacheProviders (CASSANDRA-2702)
 * close scrub file handles (CASSANDRA-2669)
 * throttle migration replay (CASSANDRA-2714)
 * optimize column serializer creation (CASSANDRA-2716)
 * Added support for making bootstrap retry if nodes flap (CASSANDRA-2644)
 * Added statusthrift to nodetool to report if thrift server is running
   (CASSANDRA-2722)
 * Fixed rows being cached if they do not exist (CASSANDRA-2723)
 * fix truncate/compaction race (CASSANDRA-2673)
 * workaround large resultsets causing large allocation retention
   by nio sockets (CASSANDRA-2654)
 * fix nodetool ring use with Ec2Snitch (CASSANDRA-2733)
 * fix removing columns and subcolumns that are supressed by a row or
   supercolumn tombstone during replica resolution (CASSANDRA-2590)
 * support sstable2json against snapshot sstables (CASSANDRA-2386)
 * remove active-pull schema requests (CASSANDRA-2715)
 * avoid marking entire list of sstables as actively being compacted
   in multithreaded compaction (CASSANDRA-2765)
 * seek back after deserializing a row to update cache with (CASSANDRA-2752)
 * avoid skipping rows in scrub for counter column family (CASSANDRA-2759)
 * fix ConcurrentModificationException in repair when dealing with 0.7 node
   (CASSANDRA-2767)
 * use threadsafe collections for StreamInSession (CASSANDRA-2766)
 * avoid infinite loop when creating merkle tree (CASSANDRA-2758)
 * avoids unmarking compacting sstable prematurely in cleanup (CASSANDRA-2769)
 * fix NPE when the commit log is bypassed (CASSANDRA-2718)
 * don't throw an exception in SS.isRPCServerRunning (CASSANDRA-2721)
 * make stress.jar executable (CASSANDRA-2744)
 * add daemon mode to java stress (CASSANDRA-2267)
 * expose the DC and rack of a node through JMX and nodetool ring (CASSANDRA-2531)
 * fix cache mbean getSize (CASSANDRA-2781)
 * Add Date, Float, Double, and Boolean types (CASSANDRA-2530)
 * Add startup flag to renew counter node id (CASSANDRA-2788)
 * add jamm agent to cassandra.bat (CASSANDRA-2787)
 * fix repair hanging if a neighbor has nothing to send (CASSANDRA-2797)
 * purge tombstone even if row is in only one sstable (CASSANDRA-2801)
 * Fix wrong purge of deleted cf during compaction (CASSANDRA-2786)
 * fix race that could result in Hadoop writer failing to throw an
   exception encountered after close() (CASSANDRA-2755)
 * fix scan wrongly throwing assertion error (CASSANDRA-2653)
 * Always use even distribution for merkle tree with RandomPartitionner
   (CASSANDRA-2841)
 * fix describeOwnership for OPP (CASSANDRA-2800)
 * ensure that string tokens do not contain commas (CASSANDRA-2762)


0.8.0-final
 * fix CQL grammar warning and cqlsh regression from CASSANDRA-2622
 * add ant generate-cql-html target (CASSANDRA-2526)
 * update CQL consistency levels (CASSANDRA-2566)
 * debian packaging fixes (CASSANDRA-2481, 2647)
 * fix UUIDType, IntegerType for direct buffers (CASSANDRA-2682, 2684)
 * switch to native Thrift for Hadoop map/reduce (CASSANDRA-2667)
 * fix StackOverflowError when building from eclipse (CASSANDRA-2687)
 * only provide replication_factor to strategy_options "help" for
   SimpleStrategy, OldNetworkTopologyStrategy (CASSANDRA-2678, 2713)
 * fix exception adding validators to non-string columns (CASSANDRA-2696)
 * avoid instantiating DatabaseDescriptor in JDBC (CASSANDRA-2694)
 * fix potential stack overflow during compaction (CASSANDRA-2626)
 * clone super columns to avoid modifying them during flush (CASSANDRA-2675)
 * reset underlying iterator in EchoedRow constructor (CASSANDRA-2653)


0.8.0-rc1
 * faster flushes and compaction from fixing excessively pessimistic 
   rebuffering in BRAF (CASSANDRA-2581)
 * fix returning null column values in the python cql driver (CASSANDRA-2593)
 * fix merkle tree splitting exiting early (CASSANDRA-2605)
 * snapshot_before_compaction directory name fix (CASSANDRA-2598)
 * Disable compaction throttling during bootstrap (CASSANDRA-2612) 
 * fix CQL treatment of > and < operators in range slices (CASSANDRA-2592)
 * fix potential double-application of counter updates on commitlog replay
   by moving replay position from header to sstable metadata (CASSANDRA-2419)
 * JDBC CQL driver exposes getColumn for access to timestamp
 * JDBC ResultSetMetadata properties added to AbstractType
 * r/m clustertool (CASSANDRA-2607)
 * add support for presenting row key as a column in CQL result sets 
   (CASSANDRA-2622)
 * Don't allow {LOCAL|EACH}_QUORUM unless strategy is NTS (CASSANDRA-2627)
 * validate keyspace strategy_options during CQL create (CASSANDRA-2624)
 * fix empty Result with secondary index when limit=1 (CASSANDRA-2628)
 * Fix regression where bootstrapping a node with no schema fails
   (CASSANDRA-2625)
 * Allow removing LocationInfo sstables (CASSANDRA-2632)
 * avoid attempting to replay mutations from dropped keyspaces (CASSANDRA-2631)
 * avoid using cached position of a key when GT is requested (CASSANDRA-2633)
 * fix counting bloom filter true positives (CASSANDRA-2637)
 * initialize local ep state prior to gossip startup if needed (CASSANDRA-2638)
 * fix counter increment lost after restart (CASSANDRA-2642)
 * add quote-escaping via backslash to CLI (CASSANDRA-2623)
 * fix pig example script (CASSANDRA-2487)
 * fix dynamic snitch race in adding latencies (CASSANDRA-2618)
 * Start/stop cassandra after more important services such as mdadm in
   debian packaging (CASSANDRA-2481)


0.8.0-beta2
 * fix NPE compacting index CFs (CASSANDRA-2528)
 * Remove checking all column families on startup for compaction candidates 
   (CASSANDRA-2444)
 * validate CQL create keyspace options (CASSANDRA-2525)
 * fix nodetool setcompactionthroughput (CASSANDRA-2550)
 * move	gossip heartbeat back to its own thread (CASSANDRA-2554)
 * validate cql TRUNCATE columnfamily before truncating (CASSANDRA-2570)
 * fix batch_mutate for mixed standard-counter mutations (CASSANDRA-2457)
 * disallow making schema changes to system keyspace (CASSANDRA-2563)
 * fix sending mutation messages multiple times (CASSANDRA-2557)
 * fix incorrect use of NBHM.size in ReadCallback that could cause
   reads to time out even when responses were received (CASSANDRA-2552)
 * trigger read repair correctly for LOCAL_QUORUM reads (CASSANDRA-2556)
 * Allow configuring the number of compaction thread (CASSANDRA-2558)
 * forceUserDefinedCompaction will attempt to compact what it is given
   even if the pessimistic estimate is that there is not enough disk space;
   automatic compactions will only compact 2 or more sstables (CASSANDRA-2575)
 * refuse to apply migrations with older timestamps than the current 
   schema (CASSANDRA-2536)
 * remove unframed Thrift transport option
 * include indexes in snapshots (CASSANDRA-2596)
 * improve ignoring of obsolete mutations in index maintenance (CASSANDRA-2401)
 * recognize attempt to drop just the index while leaving the column
   definition alone (CASSANDRA-2619)
  

0.8.0-beta1
 * remove Avro RPC support (CASSANDRA-926)
 * support for columns that act as incr/decr counters 
   (CASSANDRA-1072, 1937, 1944, 1936, 2101, 2093, 2288, 2105, 2384, 2236, 2342,
   2454)
 * CQL (CASSANDRA-1703, 1704, 1705, 1706, 1707, 1708, 1710, 1711, 1940, 
   2124, 2302, 2277, 2493)
 * avoid double RowMutation serialization on write path (CASSANDRA-1800)
 * make NetworkTopologyStrategy the default (CASSANDRA-1960)
 * configurable internode encryption (CASSANDRA-1567, 2152)
 * human readable column names in sstable2json output (CASSANDRA-1933)
 * change default JMX port to 7199 (CASSANDRA-2027)
 * backwards compatible internal messaging (CASSANDRA-1015)
 * atomic switch of memtables and sstables (CASSANDRA-2284)
 * add pluggable SeedProvider (CASSANDRA-1669)
 * Fix clustertool to not throw exception when calling get_endpoints (CASSANDRA-2437)
 * upgrade to thrift 0.6 (CASSANDRA-2412) 
 * repair works on a token range instead of full ring (CASSANDRA-2324)
 * purge tombstones from row cache (CASSANDRA-2305)
 * push replication_factor into strategy_options (CASSANDRA-1263)
 * give snapshots the same name on each node (CASSANDRA-1791)
 * remove "nodetool loadbalance" (CASSANDRA-2448)
 * multithreaded compaction (CASSANDRA-2191)
 * compaction throttling (CASSANDRA-2156)
 * add key type information and alias (CASSANDRA-2311, 2396)
 * cli no longer divides read_repair_chance by 100 (CASSANDRA-2458)
 * made CompactionInfo.getTaskType return an enum (CASSANDRA-2482)
 * add a server-wide cap on measured memtable memory usage and aggressively
   flush to keep under that threshold (CASSANDRA-2006)
 * add unified UUIDType (CASSANDRA-2233)
 * add off-heap row cache support (CASSANDRA-1969)


0.7.5
 * improvements/fixes to PIG driver (CASSANDRA-1618, CASSANDRA-2387,
   CASSANDRA-2465, CASSANDRA-2484)
 * validate index names (CASSANDRA-1761)
 * reduce contention on Table.flusherLock (CASSANDRA-1954)
 * try harder to detect failures during streaming, cleaning up temporary
   files more reliably (CASSANDRA-2088)
 * shut down server for OOM on a Thrift thread (CASSANDRA-2269)
 * fix tombstone handling in repair and sstable2json (CASSANDRA-2279)
 * preserve version when streaming data from old sstables (CASSANDRA-2283)
 * don't start repair if a neighboring node is marked as dead (CASSANDRA-2290)
 * purge tombstones from row cache (CASSANDRA-2305)
 * Avoid seeking when sstable2json exports the entire file (CASSANDRA-2318)
 * clear Built flag in system table when dropping an index (CASSANDRA-2320)
 * don't allow arbitrary argument for stress.java (CASSANDRA-2323)
 * validate values for index predicates in get_indexed_slice (CASSANDRA-2328)
 * queue secondary indexes for flush before the parent (CASSANDRA-2330)
 * allow job configuration to set the CL used in Hadoop jobs (CASSANDRA-2331)
 * add memtable_flush_queue_size defaulting to 4 (CASSANDRA-2333)
 * Allow overriding of initial_token, storage_port and rpc_port from system
   properties (CASSANDRA-2343)
 * fix comparator used for non-indexed secondary expressions in index scan
   (CASSANDRA-2347)
 * ensure size calculation and write phase of large-row compaction use
   the same threshold for TTL expiration (CASSANDRA-2349)
 * fix race when iterating CFs during add/drop (CASSANDRA-2350)
 * add ConsistencyLevel command to CLI (CASSANDRA-2354)
 * allow negative numbers in the cli (CASSANDRA-2358)
 * hard code serialVersionUID for tokens class (CASSANDRA-2361)
 * fix potential infinite loop in ByteBufferUtil.inputStream (CASSANDRA-2365)
 * fix encoding bugs in HintedHandoffManager, SystemTable when default
   charset is not UTF8 (CASSANDRA-2367)
 * avoids having removed node reappearing in Gossip (CASSANDRA-2371)
 * fix incorrect truncation of long to int when reading columns via block
   index (CASSANDRA-2376)
 * fix NPE during stream session (CASSANDRA-2377)
 * fix race condition that could leave orphaned data files when dropping CF or
   KS (CASSANDRA-2381)
 * fsync statistics component on write (CASSANDRA-2382)
 * fix duplicate results from CFS.scan (CASSANDRA-2406)
 * add IntegerType to CLI help (CASSANDRA-2414)
 * avoid caching token-only decoratedkeys (CASSANDRA-2416)
 * convert mmap assertion to if/throw so scrub can catch it (CASSANDRA-2417)
 * don't overwrite gc log (CASSANDR-2418)
 * invalidate row cache for streamed row to avoid inconsitencies
   (CASSANDRA-2420)
 * avoid copies in range/index scans (CASSANDRA-2425)
 * make sure we don't wipe data during cleanup if the node has not join
   the ring (CASSANDRA-2428)
 * Try harder to close files after compaction (CASSANDRA-2431)
 * re-set bootstrapped flag after move finishes (CASSANDRA-2435)
 * display validation_class in CLI 'describe keyspace' (CASSANDRA-2442)
 * make cleanup compactions cleanup the row cache (CASSANDRA-2451)
 * add column fields validation to scrub (CASSANDRA-2460)
 * use 64KB flush buffer instead of in_memory_compaction_limit (CASSANDRA-2463)
 * fix backslash substitutions in CLI (CASSANDRA-2492)
 * disable cache saving for system CFS (CASSANDRA-2502)
 * fixes for verifying destination availability under hinted conditions
   so UE can be thrown intead of timing out (CASSANDRA-2514)
 * fix update of validation class in column metadata (CASSANDRA-2512)
 * support LOCAL_QUORUM, EACH_QUORUM CLs outside of NTS (CASSANDRA-2516)
 * preserve version when streaming data from old sstables (CASSANDRA-2283)
 * fix backslash substitutions in CLI (CASSANDRA-2492)
 * count a row deletion as one operation towards memtable threshold 
   (CASSANDRA-2519)
 * support LOCAL_QUORUM, EACH_QUORUM CLs outside of NTS (CASSANDRA-2516)


0.7.4
 * add nodetool join command (CASSANDRA-2160)
 * fix secondary indexes on pre-existing or streamed data (CASSANDRA-2244)
 * initialize endpoint in gossiper earlier (CASSANDRA-2228)
 * add ability to write to Cassandra from Pig (CASSANDRA-1828)
 * add rpc_[min|max]_threads (CASSANDRA-2176)
 * add CL.TWO, CL.THREE (CASSANDRA-2013)
 * avoid exporting an un-requested row in sstable2json, when exporting 
   a key that does not exist (CASSANDRA-2168)
 * add incremental_backups option (CASSANDRA-1872)
 * add configurable row limit to Pig loadfunc (CASSANDRA-2276)
 * validate column values in batches as well as single-Column inserts
   (CASSANDRA-2259)
 * move sample schema from cassandra.yaml to schema-sample.txt,
   a cli scripts (CASSANDRA-2007)
 * avoid writing empty rows when scrubbing tombstoned rows (CASSANDRA-2296)
 * fix assertion error in range and index scans for CL < ALL
   (CASSANDRA-2282)
 * fix commitlog replay when flush position refers to data that didn't
   get synced before server died (CASSANDRA-2285)
 * fix fd leak in sstable2json with non-mmap'd i/o (CASSANDRA-2304)
 * reduce memory use during streaming of multiple sstables (CASSANDRA-2301)
 * purge tombstoned rows from cache after GCGraceSeconds (CASSANDRA-2305)
 * allow zero replicas in a NTS datacenter (CASSANDRA-1924)
 * make range queries respect snitch for local replicas (CASSANDRA-2286)
 * fix HH delivery when column index is larger than 2GB (CASSANDRA-2297)
 * make 2ary indexes use parent CF flush thresholds during initial build
   (CASSANDRA-2294)
 * update memtable_throughput to be a long (CASSANDRA-2158)


0.7.3
 * Keep endpoint state until aVeryLongTime (CASSANDRA-2115)
 * lower-latency read repair (CASSANDRA-2069)
 * add hinted_handoff_throttle_delay_in_ms option (CASSANDRA-2161)
 * fixes for cache save/load (CASSANDRA-2172, -2174)
 * Handle whole-row deletions in CFOutputFormat (CASSANDRA-2014)
 * Make memtable_flush_writers flush in parallel (CASSANDRA-2178)
 * Add compaction_preheat_key_cache option (CASSANDRA-2175)
 * refactor stress.py to have only one copy of the format string 
   used for creating row keys (CASSANDRA-2108)
 * validate index names for \w+ (CASSANDRA-2196)
 * Fix Cassandra cli to respect timeout if schema does not settle 
   (CASSANDRA-2187)
 * fix for compaction and cleanup writing old-format data into new-version 
   sstable (CASSANDRA-2211, -2216)
 * add nodetool scrub (CASSANDRA-2217, -2240)
 * fix sstable2json large-row pagination (CASSANDRA-2188)
 * fix EOFing on requests for the last bytes in a file (CASSANDRA-2213)
 * fix BufferedRandomAccessFile bugs (CASSANDRA-2218, -2241)
 * check for memtable flush_after_mins exceeded every 10s (CASSANDRA-2183)
 * fix cache saving on Windows (CASSANDRA-2207)
 * add validateSchemaAgreement call + synchronization to schema
   modification operations (CASSANDRA-2222)
 * fix for reversed slice queries on large rows (CASSANDRA-2212)
 * fat clients were writing local data (CASSANDRA-2223)
 * set DEFAULT_MEMTABLE_LIFETIME_IN_MINS to 24h
 * improve detection and cleanup of partially-written sstables 
   (CASSANDRA-2206)
 * fix supercolumn de/serialization when subcolumn comparator is different
   from supercolumn's (CASSANDRA-2104)
 * fix starting up on Windows when CASSANDRA_HOME contains whitespace
   (CASSANDRA-2237)
 * add [get|set][row|key]cacheSavePeriod to JMX (CASSANDRA-2100)
 * fix Hadoop ColumnFamilyOutputFormat dropping of mutations
   when batch fills up (CASSANDRA-2255)
 * move file deletions off of scheduledtasks executor (CASSANDRA-2253)


0.7.2
 * copy DecoratedKey.key when inserting into caches to avoid retaining
   a reference to the underlying buffer (CASSANDRA-2102)
 * format subcolumn names with subcomparator (CASSANDRA-2136)
 * fix column bloom filter deserialization (CASSANDRA-2165)


0.7.1
 * refactor MessageDigest creation code. (CASSANDRA-2107)
 * buffer network stack to avoid inefficient small TCP messages while avoiding
   the nagle/delayed ack problem (CASSANDRA-1896)
 * check log4j configuration for changes every 10s (CASSANDRA-1525, 1907)
 * more-efficient cross-DC replication (CASSANDRA-1530, -2051, -2138)
 * avoid polluting page cache with commitlog or sstable writes
   and seq scan operations (CASSANDRA-1470)
 * add RMI authentication options to nodetool (CASSANDRA-1921)
 * make snitches configurable at runtime (CASSANDRA-1374)
 * retry hadoop split requests on connection failure (CASSANDRA-1927)
 * implement describeOwnership for BOP, COPP (CASSANDRA-1928)
 * make read repair behave as expected for ConsistencyLevel > ONE
   (CASSANDRA-982, 2038)
 * distributed test harness (CASSANDRA-1859, 1964)
 * reduce flush lock contention (CASSANDRA-1930)
 * optimize supercolumn deserialization (CASSANDRA-1891)
 * fix CFMetaData.apply to only compare objects of the same class 
   (CASSANDRA-1962)
 * allow specifying specific SSTables to compact from JMX (CASSANDRA-1963)
 * fix race condition in MessagingService.targets (CASSANDRA-1959, 2094, 2081)
 * refuse to open sstables from a future version (CASSANDRA-1935)
 * zero-copy reads (CASSANDRA-1714)
 * fix copy bounds for word Text in wordcount demo (CASSANDRA-1993)
 * fixes for contrib/javautils (CASSANDRA-1979)
 * check more frequently for memtable expiration (CASSANDRA-2000)
 * fix writing SSTable column count statistics (CASSANDRA-1976)
 * fix streaming of multiple CFs during bootstrap (CASSANDRA-1992)
 * explicitly set JVM GC new generation size with -Xmn (CASSANDRA-1968)
 * add short options for CLI flags (CASSANDRA-1565)
 * make keyspace argument to "describe keyspace" in CLI optional
   when authenticated to keyspace already (CASSANDRA-2029)
 * added option to specify -Dcassandra.join_ring=false on startup
   to allow "warm spare" nodes or performing JMX maintenance before
   joining the ring (CASSANDRA-526)
 * log migrations at INFO (CASSANDRA-2028)
 * add CLI verbose option in file mode (CASSANDRA-2030)
 * add single-line "--" comments to CLI (CASSANDRA-2032)
 * message serialization tests (CASSANDRA-1923)
 * switch from ivy to maven-ant-tasks (CASSANDRA-2017)
 * CLI attempts to block for new schema to propagate (CASSANDRA-2044)
 * fix potential overflow in nodetool cfstats (CASSANDRA-2057)
 * add JVM shutdownhook to sync commitlog (CASSANDRA-1919)
 * allow nodes to be up without being part of  normal traffic (CASSANDRA-1951)
 * fix CLI "show keyspaces" with null options on NTS (CASSANDRA-2049)
 * fix possible ByteBuffer race conditions (CASSANDRA-2066)
 * reduce garbage generated by MessagingService to prevent load spikes
   (CASSANDRA-2058)
 * fix math in RandomPartitioner.describeOwnership (CASSANDRA-2071)
 * fix deletion of sstable non-data components (CASSANDRA-2059)
 * avoid blocking gossip while deleting handoff hints (CASSANDRA-2073)
 * ignore messages from newer versions, keep track of nodes in gossip 
   regardless of version (CASSANDRA-1970)
 * cache writing moved to CompactionManager to reduce i/o contention and
   updated to use non-cache-polluting writes (CASSANDRA-2053)
 * page through large rows when exporting to JSON (CASSANDRA-2041)
 * add flush_largest_memtables_at and reduce_cache_sizes_at options
   (CASSANDRA-2142)
 * add cli 'describe cluster' command (CASSANDRA-2127)
 * add cli support for setting username/password at 'connect' command 
   (CASSANDRA-2111)
 * add -D option to Stress.java to allow reading hosts from a file 
   (CASSANDRA-2149)
 * bound hints CF throughput between 32M and 256M (CASSANDRA-2148)
 * continue starting when invalid saved cache entries are encountered
   (CASSANDRA-2076)
 * add max_hint_window_in_ms option (CASSANDRA-1459)


0.7.0-final
 * fix offsets to ByteBuffer.get (CASSANDRA-1939)


0.7.0-rc4
 * fix cli crash after backgrounding (CASSANDRA-1875)
 * count timeouts in storageproxy latencies, and include latency 
   histograms in StorageProxyMBean (CASSANDRA-1893)
 * fix CLI get recognition of supercolumns (CASSANDRA-1899)
 * enable keepalive on intra-cluster sockets (CASSANDRA-1766)
 * count timeouts towards dynamicsnitch latencies (CASSANDRA-1905)
 * Expose index-building status in JMX + cli schema description
   (CASSANDRA-1871)
 * allow [LOCAL|EACH]_QUORUM to be used with non-NetworkTopology 
   replication Strategies
 * increased amount of index locks for faster commitlog replay
 * collect secondary index tombstones immediately (CASSANDRA-1914)
 * revert commitlog changes from #1780 (CASSANDRA-1917)
 * change RandomPartitioner min token to -1 to avoid collision w/
   tokens on actual nodes (CASSANDRA-1901)
 * examine the right nibble when validating TimeUUID (CASSANDRA-1910)
 * include secondary indexes in cleanup (CASSANDRA-1916)
 * CFS.scrubDataDirectories should also cleanup invalid secondary indexes
   (CASSANDRA-1904)
 * ability to disable/enable gossip on nodes to force them down
   (CASSANDRA-1108)


0.7.0-rc3
 * expose getNaturalEndpoints in StorageServiceMBean taking byte[]
   key; RMI cannot serialize ByteBuffer (CASSANDRA-1833)
 * infer org.apache.cassandra.locator for replication strategy classes
   when not otherwise specified
 * validation that generates less garbage (CASSANDRA-1814)
 * add TTL support to CLI (CASSANDRA-1838)
 * cli defaults to bytestype for subcomparator when creating
   column families (CASSANDRA-1835)
 * unregister index MBeans when index is dropped (CASSANDRA-1843)
 * make ByteBufferUtil.clone thread-safe (CASSANDRA-1847)
 * change exception for read requests during bootstrap from 
   InvalidRequest to Unavailable (CASSANDRA-1862)
 * respect row-level tombstones post-flush in range scans
   (CASSANDRA-1837)
 * ReadResponseResolver check digests against each other (CASSANDRA-1830)
 * return InvalidRequest when remove of subcolumn without supercolumn
   is requested (CASSANDRA-1866)
 * flush before repair (CASSANDRA-1748)
 * SSTableExport validates key order (CASSANDRA-1884)
 * large row support for SSTableExport (CASSANDRA-1867)
 * Re-cache hot keys post-compaction without hitting disk (CASSANDRA-1878)
 * manage read repair in coordinator instead of data source, to
   provide latency information to dynamic snitch (CASSANDRA-1873)


0.7.0-rc2
 * fix live-column-count of slice ranges including tombstoned supercolumn 
   with live subcolumn (CASSANDRA-1591)
 * rename o.a.c.internal.AntientropyStage -> AntiEntropyStage,
   o.a.c.request.Request_responseStage -> RequestResponseStage,
   o.a.c.internal.Internal_responseStage -> InternalResponseStage
 * add AbstractType.fromString (CASSANDRA-1767)
 * require index_type to be present when specifying index_name
   on ColumnDef (CASSANDRA-1759)
 * fix add/remove index bugs in CFMetadata (CASSANDRA-1768)
 * rebuild Strategy during system_update_keyspace (CASSANDRA-1762)
 * cli updates prompt to ... in continuation lines (CASSANDRA-1770)
 * support multiple Mutations per key in hadoop ColumnFamilyOutputFormat
   (CASSANDRA-1774)
 * improvements to Debian init script (CASSANDRA-1772)
 * use local classloader to check for version.properties (CASSANDRA-1778)
 * Validate that column names in column_metadata are valid for the
   defined comparator, and decode properly in cli (CASSANDRA-1773)
 * use cross-platform newlines in cli (CASSANDRA-1786)
 * add ExpiringColumn support to sstable import/export (CASSANDRA-1754)
 * add flush for each append to periodic commitlog mode; added
   periodic_without_flush option to disable this (CASSANDRA-1780)
 * close file handle used for post-flush truncate (CASSANDRA-1790)
 * various code cleanup (CASSANDRA-1793, -1794, -1795)
 * fix range queries against wrapped range (CASSANDRA-1781)
 * fix consistencylevel calculations for NetworkTopologyStrategy
   (CASSANDRA-1804)
 * cli support index type enum names (CASSANDRA-1810)
 * improved validation of column_metadata (CASSANDRA-1813)
 * reads at ConsistencyLevel > 1 throw UnavailableException
   immediately if insufficient live nodes exist (CASSANDRA-1803)
 * copy bytebuffers for local writes to avoid retaining the entire
   Thrift frame (CASSANDRA-1801)
 * fix NPE adding index to column w/o prior metadata (CASSANDRA-1764)
 * reduce fat client timeout (CASSANDRA-1730)
 * fix botched merge of CASSANDRA-1316


0.7.0-rc1
 * fix compaction and flush races with schema updates (CASSANDRA-1715)
 * add clustertool, config-converter, sstablekeys, and schematool 
   Windows .bat files (CASSANDRA-1723)
 * reject range queries received during bootstrap (CASSANDRA-1739)
 * fix wrapping-range queries on non-minimum token (CASSANDRA-1700)
 * add nodetool cfhistogram (CASSANDRA-1698)
 * limit repaired ranges to what the nodes have in common (CASSANDRA-1674)
 * index scan treats missing columns as not matching secondary
   expressions (CASSANDRA-1745)
 * Fix misuse of DataOutputBuffer.getData in AntiEntropyService
   (CASSANDRA-1729)
 * detect and warn when obsolete version of JNA is present (CASSANDRA-1760)
 * reduce fat client timeout (CASSANDRA-1730)
 * cleanup smallest CFs first to increase free temp space for larger ones
   (CASSANDRA-1811)
 * Update windows .bat files to work outside of main Cassandra
   directory (CASSANDRA-1713)
 * fix read repair regression from 0.6.7 (CASSANDRA-1727)
 * more-efficient read repair (CASSANDRA-1719)
 * fix hinted handoff replay (CASSANDRA-1656)
 * log type of dropped messages (CASSANDRA-1677)
 * upgrade to SLF4J 1.6.1
 * fix ByteBuffer bug in ExpiringColumn.updateDigest (CASSANDRA-1679)
 * fix IntegerType.getString (CASSANDRA-1681)
 * make -Djava.net.preferIPv4Stack=true the default (CASSANDRA-628)
 * add INTERNAL_RESPONSE verb to differentiate from responses related
   to client requests (CASSANDRA-1685)
 * log tpstats when dropping messages (CASSANDRA-1660)
 * include unreachable nodes in describeSchemaVersions (CASSANDRA-1678)
 * Avoid dropping messages off the client request path (CASSANDRA-1676)
 * fix jna errno reporting (CASSANDRA-1694)
 * add friendlier error for UnknownHostException on startup (CASSANDRA-1697)
 * include jna dependency in RPM package (CASSANDRA-1690)
 * add --skip-keys option to stress.py (CASSANDRA-1696)
 * improve cli handling of non-string keys and column names 
   (CASSANDRA-1701, -1693)
 * r/m extra subcomparator line in cli keyspaces output (CASSANDRA-1712)
 * add read repair chance to cli "show keyspaces"
 * upgrade to ConcurrentLinkedHashMap 1.1 (CASSANDRA-975)
 * fix index scan routing (CASSANDRA-1722)
 * fix tombstoning of supercolumns in range queries (CASSANDRA-1734)
 * clear endpoint cache after updating keyspace metadata (CASSANDRA-1741)
 * fix wrapping-range queries on non-minimum token (CASSANDRA-1700)
 * truncate includes secondary indexes (CASSANDRA-1747)
 * retain reference to PendingFile sstables (CASSANDRA-1749)
 * fix sstableimport regression (CASSANDRA-1753)
 * fix for bootstrap when no non-system tables are defined (CASSANDRA-1732)
 * handle replica unavailability in index scan (CASSANDRA-1755)
 * fix service initialization order deadlock (CASSANDRA-1756)
 * multi-line cli commands (CASSANDRA-1742)
 * fix race between snapshot and compaction (CASSANDRA-1736)
 * add listEndpointsPendingHints, deleteHintsForEndpoint JMX methods 
   (CASSANDRA-1551)


0.7.0-beta3
 * add strategy options to describe_keyspace output (CASSANDRA-1560)
 * log warning when using randomly generated token (CASSANDRA-1552)
 * re-organize JMX into .db, .net, .internal, .request (CASSANDRA-1217)
 * allow nodes to change IPs between restarts (CASSANDRA-1518)
 * remember ring state between restarts by default (CASSANDRA-1518)
 * flush index built flag so we can read it before log replay (CASSANDRA-1541)
 * lock row cache updates to prevent race condition (CASSANDRA-1293)
 * remove assertion causing rare (and harmless) error messages in
   commitlog (CASSANDRA-1330)
 * fix moving nodes with no keyspaces defined (CASSANDRA-1574)
 * fix unbootstrap when no data is present in a transfer range (CASSANDRA-1573)
 * take advantage of AVRO-495 to simplify our avro IDL (CASSANDRA-1436)
 * extend authorization hierarchy to column family (CASSANDRA-1554)
 * deletion support in secondary indexes (CASSANDRA-1571)
 * meaningful error message for invalid replication strategy class 
   (CASSANDRA-1566)
 * allow keyspace creation with RF > N (CASSANDRA-1428)
 * improve cli error handling (CASSANDRA-1580)
 * add cache save/load ability (CASSANDRA-1417, 1606, 1647)
 * add StorageService.getDrainProgress (CASSANDRA-1588)
 * Disallow bootstrap to an in-use token (CASSANDRA-1561)
 * Allow dynamic secondary index creation and destruction (CASSANDRA-1532)
 * log auto-guessed memtable thresholds (CASSANDRA-1595)
 * add ColumnDef support to cli (CASSANDRA-1583)
 * reduce index sample time by 75% (CASSANDRA-1572)
 * add cli support for column, strategy metadata (CASSANDRA-1578, 1612)
 * add cli support for schema modification (CASSANDRA-1584)
 * delete temp files on failed compactions (CASSANDRA-1596)
 * avoid blocking for dead nodes during removetoken (CASSANDRA-1605)
 * remove ConsistencyLevel.ZERO (CASSANDRA-1607)
 * expose in-progress compaction type in jmx (CASSANDRA-1586)
 * removed IClock & related classes from internals (CASSANDRA-1502)
 * fix removing tokens from SystemTable on decommission and removetoken
   (CASSANDRA-1609)
 * include CF metadata in cli 'show keyspaces' (CASSANDRA-1613)
 * switch from Properties to HashMap in PropertyFileSnitch to
   avoid synchronization bottleneck (CASSANDRA-1481)
 * PropertyFileSnitch configuration file renamed to 
   cassandra-topology.properties
 * add cli support for get_range_slices (CASSANDRA-1088, CASSANDRA-1619)
 * Make memtable flush thresholds per-CF instead of global 
   (CASSANDRA-1007, 1637)
 * add cli support for binary data without CfDef hints (CASSANDRA-1603)
 * fix building SSTable statistics post-stream (CASSANDRA-1620)
 * fix potential infinite loop in 2ary index queries (CASSANDRA-1623)
 * allow creating NTS keyspaces with no replicas configured (CASSANDRA-1626)
 * add jmx histogram of sstables accessed per read (CASSANDRA-1624)
 * remove system_rename_column_family and system_rename_keyspace from the
   client API until races can be fixed (CASSANDRA-1630, CASSANDRA-1585)
 * add cli sanity tests (CASSANDRA-1582)
 * update GC settings in cassandra.bat (CASSANDRA-1636)
 * cli support for index queries (CASSANDRA-1635)
 * cli support for updating schema memtable settings (CASSANDRA-1634)
 * cli --file option (CASSANDRA-1616)
 * reduce automatically chosen memtable sizes by 50% (CASSANDRA-1641)
 * move endpoint cache from snitch to strategy (CASSANDRA-1643)
 * fix commitlog recovery deleting the newly-created segment as well as
   the old ones (CASSANDRA-1644)
 * upgrade to Thrift 0.5 (CASSANDRA-1367)
 * renamed CL.DCQUORUM to LOCAL_QUORUM and DCQUORUMSYNC to EACH_QUORUM
 * cli truncate support (CASSANDRA-1653)
 * update GC settings in cassandra.bat (CASSANDRA-1636)
 * avoid logging when a node's ip/token is gossipped back to it (CASSANDRA-1666)


0.7-beta2
 * always use UTF-8 for hint keys (CASSANDRA-1439)
 * remove cassandra.yaml dependency from Hadoop and Pig (CASSADRA-1322)
 * expose CfDef metadata in describe_keyspaces (CASSANDRA-1363)
 * restore use of mmap_index_only option (CASSANDRA-1241)
 * dropping a keyspace with no column families generated an error 
   (CASSANDRA-1378)
 * rename RackAwareStrategy to OldNetworkTopologyStrategy, RackUnawareStrategy 
   to SimpleStrategy, DatacenterShardStrategy to NetworkTopologyStrategy,
   AbstractRackAwareSnitch to AbstractNetworkTopologySnitch (CASSANDRA-1392)
 * merge StorageProxy.mutate, mutateBlocking (CASSANDRA-1396)
 * faster UUIDType, LongType comparisons (CASSANDRA-1386, 1393)
 * fix setting read_repair_chance from CLI addColumnFamily (CASSANDRA-1399)
 * fix updates to indexed columns (CASSANDRA-1373)
 * fix race condition leaving to FileNotFoundException (CASSANDRA-1382)
 * fix sharded lock hash on index write path (CASSANDRA-1402)
 * add support for GT/E, LT/E in subordinate index clauses (CASSANDRA-1401)
 * cfId counter got out of sync when CFs were added (CASSANDRA-1403)
 * less chatty schema updates (CASSANDRA-1389)
 * rename column family mbeans. 'type' will now include either 
   'IndexColumnFamilies' or 'ColumnFamilies' depending on the CFS type.
   (CASSANDRA-1385)
 * disallow invalid keyspace and column family names. This includes name that
   matches a '^\w+' regex. (CASSANDRA-1377)
 * use JNA, if present, to take snapshots (CASSANDRA-1371)
 * truncate hints if starting 0.7 for the first time (CASSANDRA-1414)
 * fix FD leak in single-row slicepredicate queries (CASSANDRA-1416)
 * allow index expressions against columns that are not part of the 
   SlicePredicate (CASSANDRA-1410)
 * config-converter properly handles snitches and framed support 
   (CASSANDRA-1420)
 * remove keyspace argument from multiget_count (CASSANDRA-1422)
 * allow specifying cassandra.yaml location as (local or remote) URL
   (CASSANDRA-1126)
 * fix using DynamicEndpointSnitch with NetworkTopologyStrategy
   (CASSANDRA-1429)
 * Add CfDef.default_validation_class (CASSANDRA-891)
 * fix EstimatedHistogram.max (CASSANDRA-1413)
 * quorum read optimization (CASSANDRA-1622)
 * handle zero-length (or missing) rows during HH paging (CASSANDRA-1432)
 * include secondary indexes during schema migrations (CASSANDRA-1406)
 * fix commitlog header race during schema change (CASSANDRA-1435)
 * fix ColumnFamilyStoreMBeanIterator to use new type name (CASSANDRA-1433)
 * correct filename generated by xml->yaml converter (CASSANDRA-1419)
 * add CMSInitiatingOccupancyFraction=75 and UseCMSInitiatingOccupancyOnly
   to default JVM options
 * decrease jvm heap for cassandra-cli (CASSANDRA-1446)
 * ability to modify keyspaces and column family definitions on a live cluster
   (CASSANDRA-1285)
 * support for Hadoop Streaming [non-jvm map/reduce via stdin/out]
   (CASSANDRA-1368)
 * Move persistent sstable stats from the system table to an sstable component
   (CASSANDRA-1430)
 * remove failed bootstrap attempt from pending ranges when gossip times
   it out after 1h (CASSANDRA-1463)
 * eager-create tcp connections to other cluster members (CASSANDRA-1465)
 * enumerate stages and derive stage from message type instead of 
   transmitting separately (CASSANDRA-1465)
 * apply reversed flag during collation from different data sources
   (CASSANDRA-1450)
 * make failure to remove commitlog segment non-fatal (CASSANDRA-1348)
 * correct ordering of drain operations so CL.recover is no longer 
   necessary (CASSANDRA-1408)
 * removed keyspace from describe_splits method (CASSANDRA-1425)
 * rename check_schema_agreement to describe_schema_versions
   (CASSANDRA-1478)
 * fix QUORUM calculation for RF > 3 (CASSANDRA-1487)
 * remove tombstones during non-major compactions when bloom filter
   verifies that row does not exist in other sstables (CASSANDRA-1074)
 * nodes that coordinated a loadbalance in the past could not be seen by
   newly added nodes (CASSANDRA-1467)
 * exposed endpoint states (gossip details) via jmx (CASSANDRA-1467)
 * ensure that compacted sstables are not included when new readers are
   instantiated (CASSANDRA-1477)
 * by default, calculate heap size and memtable thresholds at runtime (CASSANDRA-1469)
 * fix races dealing with adding/dropping keyspaces and column families in
   rapid succession (CASSANDRA-1477)
 * clean up of Streaming system (CASSANDRA-1503, 1504, 1506)
 * add options to configure Thrift socket keepalive and buffer sizes (CASSANDRA-1426)
 * make contrib CassandraServiceDataCleaner recursive (CASSANDRA-1509)
 * min, max compaction threshold are configurable and persistent 
   per-ColumnFamily (CASSANDRA-1468)
 * fix replaying the last mutation in a commitlog unnecessarily 
   (CASSANDRA-1512)
 * invoke getDefaultUncaughtExceptionHandler from DTPE with the original
   exception rather than the ExecutionException wrapper (CASSANDRA-1226)
 * remove Clock from the Thrift (and Avro) API (CASSANDRA-1501)
 * Close intra-node sockets when connection is broken (CASSANDRA-1528)
 * RPM packaging spec file (CASSANDRA-786)
 * weighted request scheduler (CASSANDRA-1485)
 * treat expired columns as deleted (CASSANDRA-1539)
 * make IndexInterval configurable (CASSANDRA-1488)
 * add describe_snitch to Thrift API (CASSANDRA-1490)
 * MD5 authenticator compares plain text submitted password with MD5'd
   saved property, instead of vice versa (CASSANDRA-1447)
 * JMX MessagingService pending and completed counts (CASSANDRA-1533)
 * fix race condition processing repair responses (CASSANDRA-1511)
 * make repair blocking (CASSANDRA-1511)
 * create EndpointSnitchInfo and MBean to expose rack and DC (CASSANDRA-1491)
 * added option to contrib/word_count to output results back to Cassandra
   (CASSANDRA-1342)
 * rewrite Hadoop ColumnFamilyRecordWriter to pool connections, retry to
   multiple Cassandra nodes, and smooth impact on the Cassandra cluster
   by using smaller batch sizes (CASSANDRA-1434)
 * fix setting gc_grace_seconds via CLI (CASSANDRA-1549)
 * support TTL'd index values (CASSANDRA-1536)
 * make removetoken work like decommission (CASSANDRA-1216)
 * make cli comparator-aware and improve quote rules (CASSANDRA-1523,-1524)
 * make nodetool compact and cleanup blocking (CASSANDRA-1449)
 * add memtable, cache information to GCInspector logs (CASSANDRA-1558)
 * enable/disable HintedHandoff via JMX (CASSANDRA-1550)
 * Ignore stray files in the commit log directory (CASSANDRA-1547)
 * Disallow bootstrap to an in-use token (CASSANDRA-1561)


0.7-beta1
 * sstable versioning (CASSANDRA-389)
 * switched to slf4j logging (CASSANDRA-625)
 * add (optional) expiration time for column (CASSANDRA-699)
 * access levels for authentication/authorization (CASSANDRA-900)
 * add ReadRepairChance to CF definition (CASSANDRA-930)
 * fix heisenbug in system tests, especially common on OS X (CASSANDRA-944)
 * convert to byte[] keys internally and all public APIs (CASSANDRA-767)
 * ability to alter schema definitions on a live cluster (CASSANDRA-44)
 * renamed configuration file to cassandra.xml, and log4j.properties to
   log4j-server.properties, which must now be loaded from
   the classpath (which is how our scripts in bin/ have always done it)
   (CASSANDRA-971)
 * change get_count to require a SlicePredicate. create multi_get_count
   (CASSANDRA-744)
 * re-organized endpointsnitch implementations and added SimpleSnitch
   (CASSANDRA-994)
 * Added preload_row_cache option (CASSANDRA-946)
 * add CRC to commitlog header (CASSANDRA-999)
 * removed deprecated batch_insert and get_range_slice methods (CASSANDRA-1065)
 * add truncate thrift method (CASSANDRA-531)
 * http mini-interface using mx4j (CASSANDRA-1068)
 * optimize away copy of sliced row on memtable read path (CASSANDRA-1046)
 * replace constant-size 2GB mmaped segments and special casing for index 
   entries spanning segment boundaries, with SegmentedFile that computes 
   segments that always contain entire entries/rows (CASSANDRA-1117)
 * avoid reading large rows into memory during compaction (CASSANDRA-16)
 * added hadoop OutputFormat (CASSANDRA-1101)
 * efficient Streaming (no more anticompaction) (CASSANDRA-579)
 * split commitlog header into separate file and add size checksum to
   mutations (CASSANDRA-1179)
 * avoid allocating a new byte[] for each mutation on replay (CASSANDRA-1219)
 * revise HH schema to be per-endpoint (CASSANDRA-1142)
 * add joining/leaving status to nodetool ring (CASSANDRA-1115)
 * allow multiple repair sessions per node (CASSANDRA-1190)
 * optimize away MessagingService for local range queries (CASSANDRA-1261)
 * make framed transport the default so malformed requests can't OOM the 
   server (CASSANDRA-475)
 * significantly faster reads from row cache (CASSANDRA-1267)
 * take advantage of row cache during range queries (CASSANDRA-1302)
 * make GCGraceSeconds a per-ColumnFamily value (CASSANDRA-1276)
 * keep persistent row size and column count statistics (CASSANDRA-1155)
 * add IntegerType (CASSANDRA-1282)
 * page within a single row during hinted handoff (CASSANDRA-1327)
 * push DatacenterShardStrategy configuration into keyspace definition,
   eliminating datacenter.properties. (CASSANDRA-1066)
 * optimize forward slices starting with '' and single-index-block name 
   queries by skipping the column index (CASSANDRA-1338)
 * streaming refactor (CASSANDRA-1189)
 * faster comparison for UUID types (CASSANDRA-1043)
 * secondary index support (CASSANDRA-749 and subtasks)
 * make compaction buckets deterministic (CASSANDRA-1265)


0.6.6
 * Allow using DynamicEndpointSnitch with RackAwareStrategy (CASSANDRA-1429)
 * remove the remaining vestiges of the unfinished DatacenterShardStrategy 
   (replaced by NetworkTopologyStrategy in 0.7)
   

0.6.5
 * fix key ordering in range query results with RandomPartitioner
   and ConsistencyLevel > ONE (CASSANDRA-1145)
 * fix for range query starting with the wrong token range (CASSANDRA-1042)
 * page within a single row during hinted handoff (CASSANDRA-1327)
 * fix compilation on non-sun JDKs (CASSANDRA-1061)
 * remove String.trim() call on row keys in batch mutations (CASSANDRA-1235)
 * Log summary of dropped messages instead of spamming log (CASSANDRA-1284)
 * add dynamic endpoint snitch (CASSANDRA-981)
 * fix streaming for keyspaces with hyphens in their name (CASSANDRA-1377)
 * fix errors in hard-coded bloom filter optKPerBucket by computing it
   algorithmically (CASSANDRA-1220
 * remove message deserialization stage, and uncap read/write stages
   so slow reads/writes don't block gossip processing (CASSANDRA-1358)
 * add jmx port configuration to Debian package (CASSANDRA-1202)
 * use mlockall via JNA, if present, to prevent Linux from swapping
   out parts of the JVM (CASSANDRA-1214)


0.6.4
 * avoid queuing multiple hint deliveries for the same endpoint
   (CASSANDRA-1229)
 * better performance for and stricter checking of UTF8 column names
   (CASSANDRA-1232)
 * extend option to lower compaction priority to hinted handoff
   as well (CASSANDRA-1260)
 * log errors in gossip instead of re-throwing (CASSANDRA-1289)
 * avoid aborting commitlog replay prematurely if a flushed-but-
   not-removed commitlog segment is encountered (CASSANDRA-1297)
 * fix duplicate rows being read during mapreduce (CASSANDRA-1142)
 * failure detection wasn't closing command sockets (CASSANDRA-1221)
 * cassandra-cli.bat works on windows (CASSANDRA-1236)
 * pre-emptively drop requests that cannot be processed within RPCTimeout
   (CASSANDRA-685)
 * add ack to Binary write verb and update CassandraBulkLoader
   to wait for acks for each row (CASSANDRA-1093)
 * added describe_partitioner Thrift method (CASSANDRA-1047)
 * Hadoop jobs no longer require the Cassandra storage-conf.xml
   (CASSANDRA-1280, CASSANDRA-1047)
 * log thread pool stats when GC is excessive (CASSANDRA-1275)
 * remove gossip message size limit (CASSANDRA-1138)
 * parallelize local and remote reads during multiget, and respect snitch 
   when determining whether to do local read for CL.ONE (CASSANDRA-1317)
 * fix read repair to use requested consistency level on digest mismatch,
   rather than assuming QUORUM (CASSANDRA-1316)
 * process digest mismatch re-reads in parallel (CASSANDRA-1323)
 * switch hints CF comparator to BytesType (CASSANDRA-1274)


0.6.3
 * retry to make streaming connections up to 8 times. (CASSANDRA-1019)
 * reject describe_ring() calls on invalid keyspaces (CASSANDRA-1111)
 * fix cache size calculation for size of 100% (CASSANDRA-1129)
 * fix cache capacity only being recalculated once (CASSANDRA-1129)
 * remove hourly scan of all hints on the off chance that the gossiper
   missed a status change; instead, expose deliverHintsToEndpoint to JMX
   so it can be done manually, if necessary (CASSANDRA-1141)
 * don't reject reads at CL.ALL (CASSANDRA-1152)
 * reject deletions to supercolumns in CFs containing only standard
   columns (CASSANDRA-1139)
 * avoid preserving login information after client disconnects
   (CASSANDRA-1057)
 * prefer sun jdk to openjdk in debian init script (CASSANDRA-1174)
 * detect partioner config changes between restarts and fail fast 
   (CASSANDRA-1146)
 * use generation time to resolve node token reassignment disagreements
   (CASSANDRA-1118)
 * restructure the startup ordering of Gossiper and MessageService to avoid
   timing anomalies (CASSANDRA-1160)
 * detect incomplete commit log hearders (CASSANDRA-1119)
 * force anti-entropy service to stream files on the stream stage to avoid
   sending streams out of order (CASSANDRA-1169)
 * remove inactive stream managers after AES streams files (CASSANDRA-1169)
 * allow removing entire row through batch_mutate Deletion (CASSANDRA-1027)
 * add JMX metrics for row-level bloom filter false positives (CASSANDRA-1212)
 * added a redhat init script to contrib (CASSANDRA-1201)
 * use midpoint when bootstrapping a new machine into range with not
   much data yet instead of random token (CASSANDRA-1112)
 * kill server on OOM in executor stage as well as Thrift (CASSANDRA-1226)
 * remove opportunistic repairs, when two machines with overlapping replica
   responsibilities happen to finish major compactions of the same CF near
   the same time.  repairs are now fully manual (CASSANDRA-1190)
 * add ability to lower compaction priority (default is no change from 0.6.2)
   (CASSANDRA-1181)


0.6.2
 * fix contrib/word_count build. (CASSANDRA-992)
 * split CommitLogExecutorService into BatchCommitLogExecutorService and 
   PeriodicCommitLogExecutorService (CASSANDRA-1014)
 * add latency histograms to CFSMBean (CASSANDRA-1024)
 * make resolving timestamp ties deterministic by using value bytes
   as a tiebreaker (CASSANDRA-1039)
 * Add option to turn off Hinted Handoff (CASSANDRA-894)
 * fix windows startup (CASSANDRA-948)
 * make concurrent_reads, concurrent_writes configurable at runtime via JMX
   (CASSANDRA-1060)
 * disable GCInspector on non-Sun JVMs (CASSANDRA-1061)
 * fix tombstone handling in sstable rows with no other data (CASSANDRA-1063)
 * fix size of row in spanned index entries (CASSANDRA-1056)
 * install json2sstable, sstable2json, and sstablekeys to Debian package
 * StreamingService.StreamDestinations wouldn't empty itself after streaming
   finished (CASSANDRA-1076)
 * added Collections.shuffle(splits) before returning the splits in 
   ColumnFamilyInputFormat (CASSANDRA-1096)
 * do not recalculate cache capacity post-compaction if it's been manually 
   modified (CASSANDRA-1079)
 * better defaults for flush sorter + writer executor queue sizes
   (CASSANDRA-1100)
 * windows scripts for SSTableImport/Export (CASSANDRA-1051)
 * windows script for nodetool (CASSANDRA-1113)
 * expose PhiConvictThreshold (CASSANDRA-1053)
 * make repair of RF==1 a no-op (CASSANDRA-1090)
 * improve default JVM GC options (CASSANDRA-1014)
 * fix SlicePredicate serialization inside Hadoop jobs (CASSANDRA-1049)
 * close Thrift sockets in Hadoop ColumnFamilyRecordReader (CASSANDRA-1081)


0.6.1
 * fix NPE in sstable2json when no excluded keys are given (CASSANDRA-934)
 * keep the replica set constant throughout the read repair process
   (CASSANDRA-937)
 * allow querying getAllRanges with empty token list (CASSANDRA-933)
 * fix command line arguments inversion in clustertool (CASSANDRA-942)
 * fix race condition that could trigger a false-positive assertion
   during post-flush discard of old commitlog segments (CASSANDRA-936)
 * fix neighbor calculation for anti-entropy repair (CASSANDRA-924)
 * perform repair even for small entropy differences (CASSANDRA-924)
 * Use hostnames in CFInputFormat to allow Hadoop's naive string-based
   locality comparisons to work (CASSANDRA-955)
 * cache read-only BufferedRandomAccessFile length to avoid
   3 system calls per invocation (CASSANDRA-950)
 * nodes with IPv6 (and no IPv4) addresses could not join cluster
   (CASSANDRA-969)
 * Retrieve the correct number of undeleted columns, if any, from
   a supercolumn in a row that had been deleted previously (CASSANDRA-920)
 * fix index scans that cross the 2GB mmap boundaries for both mmap
   and standard i/o modes (CASSANDRA-866)
 * expose drain via nodetool (CASSANDRA-978)


0.6.0-RC1
 * JMX drain to flush memtables and run through commit log (CASSANDRA-880)
 * Bootstrapping can skip ranges under the right conditions (CASSANDRA-902)
 * fix merging row versions in range_slice for CL > ONE (CASSANDRA-884)
 * default write ConsistencyLeven chaned from ZERO to ONE
 * fix for index entries spanning mmap buffer boundaries (CASSANDRA-857)
 * use lexical comparison if time part of TimeUUIDs are the same 
   (CASSANDRA-907)
 * bound read, mutation, and response stages to fix possible OOM
   during log replay (CASSANDRA-885)
 * Use microseconds-since-epoch (UTC) in cli, instead of milliseconds
 * Treat batch_mutate Deletion with null supercolumn as "apply this predicate 
   to top level supercolumns" (CASSANDRA-834)
 * Streaming destination nodes do not update their JMX status (CASSANDRA-916)
 * Fix internal RPC timeout calculation (CASSANDRA-911)
 * Added Pig loadfunc to contrib/pig (CASSANDRA-910)


0.6.0-beta3
 * fix compaction bucketing bug (CASSANDRA-814)
 * update windows batch file (CASSANDRA-824)
 * deprecate KeysCachedFraction configuration directive in favor
   of KeysCached; move to unified-per-CF key cache (CASSANDRA-801)
 * add invalidateRowCache to ColumnFamilyStoreMBean (CASSANDRA-761)
 * send Handoff hints to natural locations to reduce load on
   remaining nodes in a failure scenario (CASSANDRA-822)
 * Add RowWarningThresholdInMB configuration option to warn before very 
   large rows get big enough to threaten node stability, and -x option to
   be able to remove them with sstable2json if the warning is unheeded
   until it's too late (CASSANDRA-843)
 * Add logging of GC activity (CASSANDRA-813)
 * fix ConcurrentModificationException in commitlog discard (CASSANDRA-853)
 * Fix hardcoded row count in Hadoop RecordReader (CASSANDRA-837)
 * Add a jmx status to the streaming service and change several DEBUG
   messages to INFO (CASSANDRA-845)
 * fix classpath in cassandra-cli.bat for Windows (CASSANDRA-858)
 * allow re-specifying host, port to cassandra-cli if invalid ones
   are first tried (CASSANDRA-867)
 * fix race condition handling rpc timeout in the coordinator
   (CASSANDRA-864)
 * Remove CalloutLocation and StagingFileDirectory from storage-conf files 
   since those settings are no longer used (CASSANDRA-878)
 * Parse a long from RowWarningThresholdInMB instead of an int (CASSANDRA-882)
 * Remove obsolete ControlPort code from DatabaseDescriptor (CASSANDRA-886)
 * move skipBytes side effect out of assert (CASSANDRA-899)
 * add "double getLoad" to StorageServiceMBean (CASSANDRA-898)
 * track row stats per CF at compaction time (CASSANDRA-870)
 * disallow CommitLogDirectory matching a DataFileDirectory (CASSANDRA-888)
 * default key cache size is 200k entries, changed from 10% (CASSANDRA-863)
 * add -Dcassandra-foreground=yes to cassandra.bat
 * exit if cluster name is changed unexpectedly (CASSANDRA-769)


0.6.0-beta1/beta2
 * add batch_mutate thrift command, deprecating batch_insert (CASSANDRA-336)
 * remove get_key_range Thrift API, deprecated in 0.5 (CASSANDRA-710)
 * add optional login() Thrift call for authentication (CASSANDRA-547)
 * support fat clients using gossiper and StorageProxy to perform
   replication in-process [jvm-only] (CASSANDRA-535)
 * support mmapped I/O for reads, on by default on 64bit JVMs 
   (CASSANDRA-408, CASSANDRA-669)
 * improve insert concurrency, particularly during Hinted Handoff
   (CASSANDRA-658)
 * faster network code (CASSANDRA-675)
 * stress.py moved to contrib (CASSANDRA-635)
 * row caching [must be explicitly enabled per-CF in config] (CASSANDRA-678)
 * present a useful measure of compaction progress in JMX (CASSANDRA-599)
 * add bin/sstablekeys (CASSNADRA-679)
 * add ConsistencyLevel.ANY (CASSANDRA-687)
 * make removetoken remove nodes from gossip entirely (CASSANDRA-644)
 * add ability to set cache sizes at runtime (CASSANDRA-708)
 * report latency and cache hit rate statistics with lifetime totals
   instead of average over the last minute (CASSANDRA-702)
 * support get_range_slice for RandomPartitioner (CASSANDRA-745)
 * per-keyspace replication factory and replication strategy (CASSANDRA-620)
 * track latency in microseconds (CASSANDRA-733)
 * add describe_ Thrift methods, deprecating get_string_property and 
   get_string_list_property
 * jmx interface for tracking operation mode and streams in general.
   (CASSANDRA-709)
 * keep memtables in sorted order to improve range query performance
   (CASSANDRA-799)
 * use while loop instead of recursion when trimming sstables compaction list 
   to avoid blowing stack in pathological cases (CASSANDRA-804)
 * basic Hadoop map/reduce support (CASSANDRA-342)


0.5.1
 * ensure all files for an sstable are streamed to the same directory.
   (CASSANDRA-716)
 * more accurate load estimate for bootstrapping (CASSANDRA-762)
 * tolerate dead or unavailable bootstrap target on write (CASSANDRA-731)
 * allow larger numbers of keys (> 140M) in a sstable bloom filter
   (CASSANDRA-790)
 * include jvm argument improvements from CASSANDRA-504 in debian package
 * change streaming chunk size to 32MB to accomodate Windows XP limitations
   (was 64MB) (CASSANDRA-795)
 * fix get_range_slice returning results in the wrong order (CASSANDRA-781)
 

0.5.0 final
 * avoid attempting to delete temporary bootstrap files twice (CASSANDRA-681)
 * fix bogus NaN in nodeprobe cfstats output (CASSANDRA-646)
 * provide a policy for dealing with single thread executors w/ a full queue
   (CASSANDRA-694)
 * optimize inner read in MessagingService, vastly improving multiple-node
   performance (CASSANDRA-675)
 * wait for table flush before streaming data back to a bootstrapping node.
   (CASSANDRA-696)
 * keep track of bootstrapping sources by table so that bootstrapping doesn't 
   give the indication of finishing early (CASSANDRA-673)


0.5.0 RC3
 * commit the correct version of the patch for CASSANDRA-663


0.5.0 RC2 (unreleased)
 * fix bugs in converting get_range_slice results to Thrift 
   (CASSANDRA-647, CASSANDRA-649)
 * expose java.util.concurrent.TimeoutException in StorageProxy methods
   (CASSANDRA-600)
 * TcpConnectionManager was holding on to disconnected connections, 
   giving the false indication they were being used. (CASSANDRA-651)
 * Remove duplicated write. (CASSANDRA-662)
 * Abort bootstrap if IP is already in the token ring (CASSANDRA-663)
 * increase default commitlog sync period, and wait for last sync to 
   finish before submitting another (CASSANDRA-668)


0.5.0 RC1
 * Fix potential NPE in get_range_slice (CASSANDRA-623)
 * add CRC32 to commitlog entries (CASSANDRA-605)
 * fix data streaming on windows (CASSANDRA-630)
 * GC compacted sstables after cleanup and compaction (CASSANDRA-621)
 * Speed up anti-entropy validation (CASSANDRA-629)
 * Fix anti-entropy assertion error (CASSANDRA-639)
 * Fix pending range conflicts when bootstapping or moving
   multiple nodes at once (CASSANDRA-603)
 * Handle obsolete gossip related to node movement in the case where
   one or more nodes is down when the movement occurs (CASSANDRA-572)
 * Include dead nodes in gossip to avoid a variety of problems
   and fix HH to removed nodes (CASSANDRA-634)
 * return an InvalidRequestException for mal-formed SlicePredicates
   (CASSANDRA-643)
 * fix bug determining closest neighbor for use in multiple datacenters
   (CASSANDRA-648)
 * Vast improvements in anticompaction speed (CASSANDRA-607)
 * Speed up log replay and writes by avoiding redundant serializations
   (CASSANDRA-652)


0.5.0 beta 2
 * Bootstrap improvements (several tickets)
 * add nodeprobe repair anti-entropy feature (CASSANDRA-193, CASSANDRA-520)
 * fix possibility of partition when many nodes restart at once
   in clusters with multiple seeds (CASSANDRA-150)
 * fix NPE in get_range_slice when no data is found (CASSANDRA-578)
 * fix potential NPE in hinted handoff (CASSANDRA-585)
 * fix cleanup of local "system" keyspace (CASSANDRA-576)
 * improve computation of cluster load balance (CASSANDRA-554)
 * added super column read/write, column count, and column/row delete to
   cassandra-cli (CASSANDRA-567, CASSANDRA-594)
 * fix returning live subcolumns of deleted supercolumns (CASSANDRA-583)
 * respect JAVA_HOME in bin/ scripts (several tickets)
 * add StorageService.initClient for fat clients on the JVM (CASSANDRA-535)
   (see contrib/client_only for an example of use)
 * make consistency_level functional in get_range_slice (CASSANDRA-568)
 * optimize key deserialization for RandomPartitioner (CASSANDRA-581)
 * avoid GCing tombstones except on major compaction (CASSANDRA-604)
 * increase failure conviction threshold, resulting in less nodes
   incorrectly (and temporarily) marked as down (CASSANDRA-610)
 * respect memtable thresholds during log replay (CASSANDRA-609)
 * support ConsistencyLevel.ALL on read (CASSANDRA-584)
 * add nodeprobe removetoken command (CASSANDRA-564)


0.5.0 beta
 * Allow multiple simultaneous flushes, improving flush throughput 
   on multicore systems (CASSANDRA-401)
 * Split up locks to improve write and read throughput on multicore systems
   (CASSANDRA-444, CASSANDRA-414)
 * More efficient use of memory during compaction (CASSANDRA-436)
 * autobootstrap option: when enabled, all non-seed nodes will attempt
   to bootstrap when started, until bootstrap successfully
   completes. -b option is removed.  (CASSANDRA-438)
 * Unless a token is manually specified in the configuration xml,
   a bootstraping node will use a token that gives it half the
   keys from the most-heavily-loaded node in the cluster,
   instead of generating a random token. 
   (CASSANDRA-385, CASSANDRA-517)
 * Miscellaneous bootstrap fixes (several tickets)
 * Ability to change a node's token even after it has data on it
   (CASSANDRA-541)
 * Ability to decommission a live node from the ring (CASSANDRA-435)
 * Semi-automatic loadbalancing via nodeprobe (CASSANDRA-192)
 * Add ability to set compaction thresholds at runtime via
   JMX / nodeprobe.  (CASSANDRA-465)
 * Add "comment" field to ColumnFamily definition. (CASSANDRA-481)
 * Additional JMX metrics (CASSANDRA-482)
 * JSON based export and import tools (several tickets)
 * Hinted Handoff fixes (several tickets)
 * Add key cache to improve read performance (CASSANDRA-423)
 * Simplified construction of custom ReplicationStrategy classes
   (CASSANDRA-497)
 * Graphical application (Swing) for ring integrity verification and 
   visualization was added to contrib (CASSANDRA-252)
 * Add DCQUORUM, DCQUORUMSYNC consistency levels and corresponding
   ReplicationStrategy / EndpointSnitch classes.  Experimental.
   (CASSANDRA-492)
 * Web client interface added to contrib (CASSANDRA-457)
 * More-efficient flush for Random, CollatedOPP partitioners 
   for normal writes (CASSANDRA-446) and bulk load (CASSANDRA-420)
 * Add MemtableFlushAfterMinutes, a global replacement for the old 
   per-CF FlushPeriodInMinutes setting (CASSANDRA-463)
 * optimizations to slice reading (CASSANDRA-350) and supercolumn
   queries (CASSANDRA-510)
 * force binding to given listenaddress for nodes with multiple
   interfaces (CASSANDRA-546)
 * stress.py benchmarking tool improvements (several tickets)
 * optimized replica placement code (CASSANDRA-525)
 * faster log replay on restart (CASSANDRA-539, CASSANDRA-540)
 * optimized local-node writes (CASSANDRA-558)
 * added get_range_slice, deprecating get_key_range (CASSANDRA-344)
 * expose TimedOutException to thrift (CASSANDRA-563)
 

0.4.2
 * Add validation disallowing null keys (CASSANDRA-486)
 * Fix race conditions in TCPConnectionManager (CASSANDRA-487)
 * Fix using non-utf8-aware comparison as a sanity check.
   (CASSANDRA-493)
 * Improve default garbage collector options (CASSANDRA-504)
 * Add "nodeprobe flush" (CASSANDRA-505)
 * remove NotFoundException from get_slice throws list (CASSANDRA-518)
 * fix get (not get_slice) of entire supercolumn (CASSANDRA-508)
 * fix null token during bootstrap (CASSANDRA-501)


0.4.1
 * Fix FlushPeriod columnfamily configuration regression
   (CASSANDRA-455)
 * Fix long column name support (CASSANDRA-460)
 * Fix for serializing a row that only contains tombstones
   (CASSANDRA-458)
 * Fix for discarding unneeded commitlog segments (CASSANDRA-459)
 * Add SnapshotBeforeCompaction configuration option (CASSANDRA-426)
 * Fix compaction abort under insufficient disk space (CASSANDRA-473)
 * Fix reading subcolumn slice from tombstoned CF (CASSANDRA-484)
 * Fix race condition in RVH causing occasional NPE (CASSANDRA-478)


0.4.0
 * fix get_key_range problems when a node is down (CASSANDRA-440)
   and add UnavailableException to more Thrift methods
 * Add example EndPointSnitch contrib code (several tickets)


0.4.0 RC2
 * fix SSTable generation clash during compaction (CASSANDRA-418)
 * reject method calls with null parameters (CASSANDRA-308)
 * properly order ranges in nodeprobe output (CASSANDRA-421)
 * fix logging of certain errors on executor threads (CASSANDRA-425)


0.4.0 RC1
 * Bootstrap feature is live; use -b on startup (several tickets)
 * Added multiget api (CASSANDRA-70)
 * fix Deadlock with SelectorManager.doProcess and TcpConnection.write
   (CASSANDRA-392)
 * remove key cache b/c of concurrency bugs in third-party
   CLHM library (CASSANDRA-405)
 * update non-major compaction logic to use two threshold values
   (CASSANDRA-407)
 * add periodic / batch commitlog sync modes (several tickets)
 * inline BatchMutation into batch_insert params (CASSANDRA-403)
 * allow setting the logging level at runtime via mbean (CASSANDRA-402)
 * change default comparator to BytesType (CASSANDRA-400)
 * add forwards-compatible ConsistencyLevel parameter to get_key_range
   (CASSANDRA-322)
 * r/m special case of blocking for local destination when writing with 
   ConsistencyLevel.ZERO (CASSANDRA-399)
 * Fixes to make BinaryMemtable [bulk load interface] useful (CASSANDRA-337);
   see contrib/bmt_example for an example of using it.
 * More JMX properties added (several tickets)
 * Thrift changes (several tickets)
    - Merged _super get methods with the normal ones; return values
      are now of ColumnOrSuperColumn.
    - Similarly, merged batch_insert_super into batch_insert.



0.4.0 beta
 * On-disk data format has changed to allow billions of keys/rows per
   node instead of only millions
 * Multi-keyspace support
 * Scan all sstables for all queries to avoid situations where
   different types of operation on the same ColumnFamily could
   disagree on what data was present
 * Snapshot support via JMX
 * Thrift API has changed a _lot_:
    - removed time-sorted CFs; instead, user-defined comparators
      may be defined on the column names, which are now byte arrays.
      Default comparators are provided for UTF8, Bytes, Ascii, Long (i64),
      and UUID types.
    - removed colon-delimited strings in thrift api in favor of explicit
      structs such as ColumnPath, ColumnParent, etc.  Also normalized
      thrift struct and argument naming.
    - Added columnFamily argument to get_key_range.
    - Change signature of get_slice to accept starting and ending
      columns as well as an offset.  (This allows use of indexes.)
      Added "ascending" flag to allow reasonably-efficient reverse
      scans as well.  Removed get_slice_by_range as redundant.
    - get_key_range operates on one CF at a time
    - changed `block` boolean on insert methods to ConsistencyLevel enum,
      with options of NONE, ONE, QUORUM, and ALL.
    - added similar consistency_level parameter to read methods
    - column-name-set slice with no names given now returns zero columns
      instead of all of them.  ("all" can run your server out of memory.
      use a range-based slice with a high max column count instead.)
 * Removed the web interface. Node information can now be obtained by 
   using the newly introduced nodeprobe utility.
 * More JMX stats
 * Remove magic values from internals (e.g. special key to indicate
   when to flush memtables)
 * Rename configuration "table" to "keyspace"
 * Moved to crash-only design; no more shutdown (just kill the process)
 * Lots of bug fixes

Full list of issues resolved in 0.4 is at https://issues.apache.org/jira/secure/IssueNavigator.jspa?reset=true&&pid=12310865&fixfor=12313862&resolution=1&sorter/field=issuekey&sorter/order=DESC


0.3.0 RC3
 * Fix potential deadlock under load in TCPConnection.
   (CASSANDRA-220)


0.3.0 RC2
 * Fix possible data loss when server is stopped after replaying
   log but before new inserts force memtable flush.
   (CASSANDRA-204)
 * Added BUGS file


0.3.0 RC1
 * Range queries on keys, including user-defined key collation
 * Remove support
 * Workarounds for a weird bug in JDK select/register that seems
   particularly common on VM environments. Cassandra should deploy
   fine on EC2 now
 * Much improved infrastructure: the beginnings of a decent test suite
   ("ant test" for unit tests; "nosetests" for system tests), code
   coverage reporting, etc.
 * Expanded node status reporting via JMX
 * Improved error reporting/logging on both server and client
 * Reduced memory footprint in default configuration
 * Combined blocking and non-blocking versions of insert APIs
 * Added FlushPeriodInMinutes configuration parameter to force
   flushing of infrequently-updated ColumnFamilies<|MERGE_RESOLUTION|>--- conflicted
+++ resolved
@@ -1,4 +1,3 @@
-<<<<<<< HEAD
 2.2.4
  * Reject index queries while the index is building (CASSANDRA-8505)
  * CQL.textile syntax incorrectly includes optional keyspace for aggregate SFUNC and FINALFUNC (CASSANDRA-10747)
@@ -16,10 +15,7 @@
  * Deprecate Pig support (CASSANDRA-10542)
  * Reduce contention getting instances of CompositeType (CASSANDRA-10433)
 Merged from 2.1:
-=======
-2.1.12
  * Status command in debian/ubuntu init script doesn't work (CASSANDRA-10213)
->>>>>>> 8cd13f13
  * Some DROP ... IF EXISTS incorrectly result in exceptions on non-existing KS (CASSANDRA-10658)
  * DeletionTime.compareTo wrong in rare cases (CASSANDRA-10749)
  * Force encoding when computing statement ids (CASSANDRA-10755)
