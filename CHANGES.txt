--- conflicted
+++ resolved
@@ -1,4 +1,3 @@
-<<<<<<< HEAD
 3.9
  * Fix value skipping with counter columns (CASSANDRA-11726)
  * Fix nodetool tablestats miss SSTable count (CASSANDRA-12205)
@@ -7,11 +6,6 @@
  * cqlsh: Fix handling of $$-escaped strings (CASSANDRA-12189)
  * Fix SSL JMX requiring truststore containing server cert (CASSANDRA-12109)
 Merged from 3.0:
-=======
-3.0.9
- * Fix potential bad messaging service message for paged range reads
-   within mixed-version 3.x clusters (CASSANDRA-12249)
->>>>>>> 465def8e
  * Change commitlog and sstables to track dirty and clean intervals (CASSANDRA-11828)
  * NullPointerException during compaction on table with static columns (CASSANDRA-12336)
  * Fixed ConcurrentModificationException when reading metrics in GraphiteReporter (CASSANDRA-11823)
@@ -70,6 +64,8 @@
  * Add repaired percentage metric (CASSANDRA-11503)
  * Add Change-Data-Capture (CASSANDRA-8844)
 Merged from 3.0:
+ * Fix potential bad messaging service message for paged range reads
+   within mixed-version 3.x clusters (CASSANDRA-12249)
  * Fix paging logic for deleted partitions with static columns (CASSANDRA-12107)
  * Wait until the message is being send to decide which serializer must be used (CASSANDRA-11393)
  * Fix migration of static thrift column names with non-text comparators (CASSANDRA-12147)
