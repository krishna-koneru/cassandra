--- conflicted
+++ resolved
@@ -539,17 +539,10 @@
         // The one exception is if after the above sleep we still have no schema information, we'll assume
         // we're part of a fresh cluster start, and also skip bootstrap.  This is less confusing for new users,
         // as well as avoiding the nonsensical state of trying to stream from cluster with no active peers.
-<<<<<<< HEAD
         Set<InetAddress> current = new HashSet<InetAddress>();
         Collection<Token> tokens;
-        logger.debug("Bootstrap variables: %s %s %s %s",
-                      new Object[] {DatabaseDescriptor.isAutoBootstrap(), SystemTable.bootstrapInProgress(), SystemTable.bootstrapComplete(), schemaPresent});
-=======
-        Token<?> token;
-        InetAddress current = null;
-        logger_.debug(String.format("Bootstrap variables: %s %s %s %s",
+        logger.debug(String.format("Bootstrap variables: %s %s %s %s",
                       DatabaseDescriptor.isAutoBootstrap(), SystemTable.bootstrapInProgress(), SystemTable.bootstrapComplete(), schemaPresent));
->>>>>>> 38e5cf73
         if (DatabaseDescriptor.isAutoBootstrap()
             && (SystemTable.bootstrapInProgress() || (!SystemTable.bootstrapComplete() && schemaPresent)))
         {
