/*
 * Licensed to the Apache Software Foundation (ASF) under one
 * or more contributor license agreements.  See the NOTICE file
 * distributed with this work for additional information
 * regarding copyright ownership.  The ASF licenses this file
 * to you under the Apache License, Version 2.0 (the
 * "License"); you may not use this file except in compliance
 * with the License.  You may obtain a copy of the License at
 *
 *     http://www.apache.org/licenses/LICENSE-2.0
 *
 * Unless required by applicable law or agreed to in writing, software
 * distributed under the License is distributed on an "AS IS" BASIS,
 * WITHOUT WARRANTIES OR CONDITIONS OF ANY KIND, either express or implied.
 * See the License for the specific language governing permissions and
 * limitations under the License.
 */
package org.apache.cassandra.dht;

import java.util.ArrayList;
import java.util.Collection;
import java.util.Collections;
import java.util.Comparator;
import java.util.List;
import java.util.Set;

import com.google.common.collect.Iterators;
import com.google.common.collect.Lists;
import com.google.common.collect.PeekingIterator;
import com.google.common.collect.Sets;

import org.apache.cassandra.db.PartitionPosition;
import org.apache.cassandra.utils.Pair;

/**
 * AbstractBounds containing both its endpoints: [left, right].  Used by "classic" by-key range scans.
 */
public class Bounds<T extends RingPosition<T>> extends AbstractBounds<T>
{
    public Bounds(T left, T right)
    {
        super(left, right);
        // unlike a Range, a Bounds may not wrap
        assert !strictlyWrapsAround(left, right) : "[" + left + "," + right + "]";
    }

    public boolean contains(T position)
    {
        // Range.contains doesnt work correctly if left == right (unless both
        // are minimum) because for Range that means a wrapping range that select
        // the whole ring. So we must explicitely handle this case
        return left.equals(position) || ((right.isMinimum() || !left.equals(right)) && Range.contains(left, right, position));
    }

    public Pair<AbstractBounds<T>, AbstractBounds<T>> split(T position)
    {
        assert contains(position);
        // Check if the split would have no effect on the range
        if (position.equals(right))
            return null;

        AbstractBounds<T> lb = new Bounds<T>(left, position);
        AbstractBounds<T> rb = new Range<T>(position, right);
        return Pair.create(lb, rb);
    }

    public boolean inclusiveLeft()
    {
        return true;
    }

    public boolean inclusiveRight()
    {
        return true;
    }

    public boolean intersects(Bounds<T> that)
    {
        // We either contains one of the that bounds, or we are fully contained into that.
        return contains(that.left) || contains(that.right) || that.contains(left);
    }

    public List<? extends AbstractBounds<T>> unwrap()
    {
        // Bounds objects never wrap
        return Collections.<AbstractBounds<T>>singletonList(this);
    }

    @Override
    public boolean equals(Object o)
    {
        if (!(o instanceof Bounds))
            return false;
        Bounds<?> rhs = (Bounds<?>)o;
        return left.equals(rhs.left) && right.equals(rhs.right);
    }

    @Override
    public String toString()
    {
        return "[" + left + "," + right + "]";
    }

    protected String getOpeningString()
    {
        return "[";
    }

    protected String getClosingString()
    {
        return "]";
    }

<<<<<<< HEAD
    public boolean isStartInclusive()
    {
        return true;
    }

    public boolean isEndInclusive()
    {
        return true;
=======
    public static <T extends RingPosition<T>> boolean isInBounds(T token, Iterable<Bounds<T>> bounds)
    {
        assert bounds != null;

        for (Bounds<T> bound : bounds)
        {
            if (bound.contains(token))
            {
                return true;
            }
        }
        return false;
>>>>>>> e4875535
    }

    /**
     * Compute a bounds of keys corresponding to a given bounds of token.
     */
    public static Bounds<PartitionPosition> makeRowBounds(Token left, Token right)
    {
        return new Bounds<PartitionPosition>(left.minKeyBound(), right.maxKeyBound());
    }

    public AbstractBounds<T> withNewRight(T newRight)
    {
        return new Bounds<T>(left, newRight);
    }

    /**
     * Retrieves non-overlapping bounds for the list of input bounds
     *
     * Assume we have the following bounds
     * (brackets representing left/right bound):
     * [   ] [   ]    [   ]   [  ]
     * [   ]         [       ]
     * This method will return the following bounds:
     * [         ]    [          ]
     *
     * @param bounds unsorted bounds to find overlaps
     * @return the non-overlapping bounds
     */
    public static <T extends RingPosition<T>> Set<Bounds<T>> getNonOverlappingBounds(Iterable<Bounds<T>> bounds)
    {
        ArrayList<Bounds<T>> sortedBounds = Lists.newArrayList(bounds);
        Collections.sort(sortedBounds, new Comparator<Bounds<T>>()
        {
            public int compare(Bounds<T> o1, Bounds<T> o2)
            {
                return o1.left.compareTo(o2.left);
            }
        });

        Set<Bounds<T>> nonOverlappingBounds = Sets.newHashSet();

        PeekingIterator<Bounds<T>> it = Iterators.peekingIterator(sortedBounds.iterator());
        while (it.hasNext())
        {
            Bounds<T> beginBound = it.next();
            Bounds<T> endBound = beginBound;
            while (it.hasNext() && endBound.right.compareTo(it.peek().left) >= 0)
                endBound = it.next();
            nonOverlappingBounds.add(new Bounds<>(beginBound.left, endBound.right));
        }

        return nonOverlappingBounds;
    }
}<|MERGE_RESOLUTION|>--- conflicted
+++ resolved
@@ -111,16 +111,6 @@
         return "]";
     }
 
-<<<<<<< HEAD
-    public boolean isStartInclusive()
-    {
-        return true;
-    }
-
-    public boolean isEndInclusive()
-    {
-        return true;
-=======
     public static <T extends RingPosition<T>> boolean isInBounds(T token, Iterable<Bounds<T>> bounds)
     {
         assert bounds != null;
@@ -133,7 +123,16 @@
             }
         }
         return false;
->>>>>>> e4875535
+    }
+
+    public boolean isStartInclusive()
+    {
+        return true;
+    }
+
+    public boolean isEndInclusive()
+    {
+        return true;
     }
 
     /**
