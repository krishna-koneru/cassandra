/*
 * Licensed to the Apache Software Foundation (ASF) under one
 * or more contributor license agreements.  See the NOTICE file
 * distributed with this work for additional information
 * regarding copyright ownership.  The ASF licenses this file
 * to you under the Apache License, Version 2.0 (the
 * "License"); you may not use this file except in compliance
 * with the License.  You may obtain a copy of the License at
 *
 *     http://www.apache.org/licenses/LICENSE-2.0
 *
 * Unless required by applicable law or agreed to in writing, software
 * distributed under the License is distributed on an "AS IS" BASIS,
 * WITHOUT WARRANTIES OR CONDITIONS OF ANY KIND, either express or implied.
 * See the License for the specific language governing permissions and
 * limitations under the License.
 */
package org.apache.cassandra.db;

import java.io.*;
import java.lang.management.ManagementFactory;
import java.nio.ByteBuffer;
import java.nio.file.Files;
import java.util.*;
import java.util.concurrent.*;
import java.util.concurrent.atomic.AtomicInteger;
import java.util.concurrent.atomic.AtomicReference;
import java.util.regex.Pattern;

import javax.management.*;
import javax.management.openmbean.*;

import com.google.common.annotations.VisibleForTesting;
import com.google.common.base.*;
import com.google.common.base.Throwables;
import com.google.common.collect.*;
import com.google.common.util.concurrent.*;

import org.apache.cassandra.db.lifecycle.SSTableIntervalTree;
import org.apache.cassandra.db.lifecycle.View;
import org.apache.cassandra.db.lifecycle.Tracker;
import org.apache.cassandra.db.lifecycle.LifecycleTransaction;
import org.apache.cassandra.io.FSWriteError;
import org.json.simple.*;
import org.slf4j.Logger;
import org.slf4j.LoggerFactory;
import org.apache.cassandra.cache.*;
import org.apache.cassandra.concurrent.*;
import org.apache.cassandra.config.*;
import org.apache.cassandra.config.CFMetaData.SpeculativeRetry;
import org.apache.cassandra.db.commitlog.CommitLog;
import org.apache.cassandra.db.commitlog.ReplayPosition;
import org.apache.cassandra.db.compaction.*;
import org.apache.cassandra.db.composites.CellName;
import org.apache.cassandra.db.composites.CellNameType;
import org.apache.cassandra.db.composites.Composite;
import org.apache.cassandra.db.filter.ColumnSlice;
import org.apache.cassandra.db.filter.ExtendedFilter;
import org.apache.cassandra.db.filter.IDiskAtomFilter;
import org.apache.cassandra.db.filter.QueryFilter;
import org.apache.cassandra.db.filter.SliceQueryFilter;
import org.apache.cassandra.db.index.SecondaryIndex;
import org.apache.cassandra.db.index.SecondaryIndexManager;
import org.apache.cassandra.dht.*;
import org.apache.cassandra.dht.Range;
import org.apache.cassandra.exceptions.ConfigurationException;
import org.apache.cassandra.io.FSReadError;
import org.apache.cassandra.io.compress.CompressionParameters;
import org.apache.cassandra.io.sstable.Descriptor;
import org.apache.cassandra.io.sstable.*;
import org.apache.cassandra.io.sstable.format.*;
import org.apache.cassandra.io.sstable.metadata.CompactionMetadata;
import org.apache.cassandra.io.sstable.metadata.MetadataType;
import org.apache.cassandra.io.util.FileUtils;
import org.apache.cassandra.metrics.ColumnFamilyMetrics;
import org.apache.cassandra.metrics.ColumnFamilyMetrics.Sampler;
import org.apache.cassandra.service.CacheService;
import org.apache.cassandra.service.StorageService;
import org.apache.cassandra.streaming.StreamLockfile;
import org.apache.cassandra.tracing.Tracing;
import org.apache.cassandra.utils.*;
import org.apache.cassandra.utils.concurrent.*;
import org.apache.cassandra.utils.TopKSampler.SamplerResult;
import org.apache.cassandra.utils.memory.MemtableAllocator;

import com.clearspring.analytics.stream.Counter;

import static org.apache.cassandra.utils.Throwables.maybeFail;

public class ColumnFamilyStore implements ColumnFamilyStoreMBean
{
    private static final Logger logger = LoggerFactory.getLogger(ColumnFamilyStore.class);

    private static final ExecutorService flushExecutor = new JMXEnabledThreadPoolExecutor(DatabaseDescriptor.getFlushWriters(),
                                                                                          StageManager.KEEPALIVE,
                                                                                          TimeUnit.SECONDS,
                                                                                          new LinkedBlockingQueue<Runnable>(),
                                                                                          new NamedThreadFactory("MemtableFlushWriter"),
                                                                                          "internal");

    // post-flush executor is single threaded to provide guarantee that any flush Future on a CF will never return until prior flushes have completed
    private static final ExecutorService postFlushExecutor = new JMXEnabledThreadPoolExecutor(1,
                                                                                              StageManager.KEEPALIVE,
                                                                                              TimeUnit.SECONDS,
                                                                                              new LinkedBlockingQueue<Runnable>(),
                                                                                              new NamedThreadFactory("MemtablePostFlush"),
                                                                                              "internal");

    private static final ExecutorService reclaimExecutor = new JMXEnabledThreadPoolExecutor(1,
                                                                                            StageManager.KEEPALIVE,
                                                                                            TimeUnit.SECONDS,
                                                                                            new LinkedBlockingQueue<Runnable>(),
                                                                                            new NamedThreadFactory("MemtableReclaimMemory"),
                                                                                            "internal");

    private static final String[] COUNTER_NAMES = new String[]{"raw", "count", "error", "string"};
    private static final String[] COUNTER_DESCS = new String[]
    { "partition key in raw hex bytes",
      "value of this partition for given sampler",
      "value is within the error bounds plus or minus of this",
      "the partition key turned into a human readable format" };
    private static final CompositeType COUNTER_COMPOSITE_TYPE;
    private static final TabularType COUNTER_TYPE;

    private static final String[] SAMPLER_NAMES = new String[]{"cardinality", "partitions"};
    private static final String[] SAMPLER_DESCS = new String[]
    { "cardinality of partitions",
      "list of counter results" };

    private static final String SAMPLING_RESULTS_NAME = "SAMPLING_RESULTS";
    private static final CompositeType SAMPLING_RESULT;

    static
    {
        try
        {
            OpenType<?>[] counterTypes = new OpenType[] { SimpleType.STRING, SimpleType.LONG, SimpleType.LONG, SimpleType.STRING };
            COUNTER_COMPOSITE_TYPE = new CompositeType(SAMPLING_RESULTS_NAME, SAMPLING_RESULTS_NAME, COUNTER_NAMES, COUNTER_DESCS, counterTypes);
            COUNTER_TYPE = new TabularType(SAMPLING_RESULTS_NAME, SAMPLING_RESULTS_NAME, COUNTER_COMPOSITE_TYPE, COUNTER_NAMES);

            OpenType<?>[] samplerTypes = new OpenType[] { SimpleType.LONG, COUNTER_TYPE };
            SAMPLING_RESULT = new CompositeType(SAMPLING_RESULTS_NAME, SAMPLING_RESULTS_NAME, SAMPLER_NAMES, SAMPLER_DESCS, samplerTypes);
        } catch (OpenDataException e)
        {
            throw Throwables.propagate(e);
        }
    }

    public final Keyspace keyspace;
    public final String name;
    public final CFMetaData metadata;
    public final IPartitioner partitioner;
    private final String mbeanName;
    private volatile boolean valid = true;

    /**
     * Memtables and SSTables on disk for this column family.
     *
     * We synchronize on the Tracker to ensure isolation when we want to make sure
     * that the memtable we're acting on doesn't change out from under us.  I.e., flush
     * syncronizes on it to make sure it can submit on both executors atomically,
     * so anyone else who wants to make sure flush doesn't interfere should as well.
     */
    private final Tracker data;

    /* The read order, used to track accesses to off-heap memtable storage */
    public final OpOrder readOrdering = new OpOrder();

    /* This is used to generate the next index for a SSTable */
    private final AtomicInteger fileIndexGenerator = new AtomicInteger(0);

    public final SecondaryIndexManager indexManager;

    /* These are locally held copies to be changed from the config during runtime */
    private volatile DefaultInteger minCompactionThreshold;
    private volatile DefaultInteger maxCompactionThreshold;
    private final WrappingCompactionStrategy compactionStrategyWrapper;

    public final Directories directories;

    public final ColumnFamilyMetrics metric;
    public volatile long sampleLatencyNanos;
    private final ScheduledFuture<?> latencyCalculator;

    public static void shutdownPostFlushExecutor() throws InterruptedException
    {
        postFlushExecutor.shutdown();
        postFlushExecutor.awaitTermination(60, TimeUnit.SECONDS);
    }

    public void reload()
    {
        // metadata object has been mutated directly. make all the members jibe with new settings.

        // only update these runtime-modifiable settings if they have not been modified.
        if (!minCompactionThreshold.isModified())
            for (ColumnFamilyStore cfs : concatWithIndexes())
                cfs.minCompactionThreshold = new DefaultInteger(metadata.getMinCompactionThreshold());
        if (!maxCompactionThreshold.isModified())
            for (ColumnFamilyStore cfs : concatWithIndexes())
                cfs.maxCompactionThreshold = new DefaultInteger(metadata.getMaxCompactionThreshold());

        compactionStrategyWrapper.maybeReloadCompactionStrategy(metadata);

        scheduleFlush();

        indexManager.reload();

        // If the CF comparator has changed, we need to change the memtable,
        // because the old one still aliases the previous comparator.
        if (data.getView().getCurrentMemtable().initialComparator != metadata.comparator)
            switchMemtable();
    }

    void scheduleFlush()
    {
        int period = metadata.getMemtableFlushPeriod();
        if (period > 0)
        {
            logger.trace("scheduling flush in {} ms", period);
            WrappedRunnable runnable = new WrappedRunnable()
            {
                protected void runMayThrow() throws Exception
                {
                    synchronized (data)
                    {
                        Memtable current = data.getView().getCurrentMemtable();
                        // if we're not expired, we've been hit by a scheduled flush for an already flushed memtable, so ignore
                        if (current.isExpired())
                        {
                            if (current.isClean())
                            {
                                // if we're still clean, instead of swapping just reschedule a flush for later
                                scheduleFlush();
                            }
                            else
                            {
                                // we'll be rescheduled by the constructor of the Memtable.
                                forceFlush();
                            }
                        }
                    }
                }
            };
            ScheduledExecutors.scheduledTasks.schedule(runnable, period, TimeUnit.MILLISECONDS);
        }
    }

    public static Runnable getBackgroundCompactionTaskSubmitter()
    {
        return new Runnable()
        {
            public void run()
            {
                for (Keyspace keyspace : Keyspace.all())
                    for (ColumnFamilyStore cfs : keyspace.getColumnFamilyStores())
                        CompactionManager.instance.submitBackground(cfs);
            }
        };
    }

    public void setCompactionParametersJson(String options)
    {
        setCompactionParameters(FBUtilities.fromJsonMap(options));
    }

    public String getCompactionParametersJson()
    {
        return FBUtilities.json(getCompactionParameters());
    }

    public void setCompactionParameters(Map<String, String> options)
    {
        try
        {
            Map<String, String> optionsCopy = new HashMap<>(options);
            Class<? extends AbstractCompactionStrategy> compactionStrategyClass = CFMetaData.createCompactionStrategy(optionsCopy.get("class"));
            optionsCopy.remove("class");
            CFMetaData.validateCompactionOptions(compactionStrategyClass, optionsCopy);
            compactionStrategyWrapper.setNewLocalCompactionStrategy(compactionStrategyClass, optionsCopy);
        }
        catch (Throwable t)
        {
            logger.error("Could not set new local compaction strategy", t);
            // dont propagate the ConfigurationException over jmx, user will only see a ClassNotFoundException
            throw new IllegalArgumentException("Could not set new local compaction strategy: "+t.getMessage());
        }
    }

    public Map<String, String> getCompactionParameters()
    {
        Map<String, String> options = new HashMap<>(compactionStrategyWrapper.options);
        options.put("class", compactionStrategyWrapper.getName());
        return options;
    }

    public void setCompactionStrategyClass(String compactionStrategyClass)
    {
        try
        {
            metadata.compactionStrategyClass = CFMetaData.createCompactionStrategy(compactionStrategyClass);
            compactionStrategyWrapper.maybeReloadCompactionStrategy(metadata);
        }
        catch (ConfigurationException e)
        {
            throw new IllegalArgumentException(e.getMessage());
        }
    }

    public String getCompactionStrategyClass()
    {
        return metadata.compactionStrategyClass.getName();
    }

    public Map<String,String> getCompressionParameters()
    {
        return metadata.compressionParameters().asThriftOptions();
    }

    public void setCompressionParameters(Map<String,String> opts)
    {
        try
        {
            metadata.compressionParameters = CompressionParameters.create(opts);
        }
        catch (ConfigurationException e)
        {
            throw new IllegalArgumentException(e.getMessage());
        }
    }

    public void setCrcCheckChance(double crcCheckChance)
    {
        try
        {
            for (SSTableReader sstable : keyspace.getAllSSTables())
                if (sstable.compression)
                    sstable.getCompressionMetadata().parameters.setCrcCheckChance(crcCheckChance);
        }
        catch (ConfigurationException e)
        {
            throw new IllegalArgumentException(e.getMessage());
        }
    }

    public ColumnFamilyStore(Keyspace keyspace,
                             String columnFamilyName,
                             IPartitioner partitioner,
                             int generation,
                             CFMetaData metadata,
                             Directories directories,
                             boolean loadSSTables)
    {
        this(keyspace, columnFamilyName, partitioner, generation, metadata, directories, loadSSTables, true);
    }


    @VisibleForTesting
    public ColumnFamilyStore(Keyspace keyspace,
                              String columnFamilyName,
                              IPartitioner partitioner,
                              int generation,
                              CFMetaData metadata,
                              Directories directories,
                              boolean loadSSTables,
                              boolean registerBookkeeping)
    {
        assert metadata != null : "null metadata for " + keyspace + ":" + columnFamilyName;

        this.keyspace = keyspace;
        name = columnFamilyName;
        this.metadata = metadata;
        this.minCompactionThreshold = new DefaultInteger(metadata.getMinCompactionThreshold());
        this.maxCompactionThreshold = new DefaultInteger(metadata.getMaxCompactionThreshold());
        this.partitioner = partitioner;
        this.directories = directories;
        this.indexManager = new SecondaryIndexManager(this);
        this.metric = new ColumnFamilyMetrics(this);
        fileIndexGenerator.set(generation);
        sampleLatencyNanos = DatabaseDescriptor.getReadRpcTimeout() / 2;

        logger.info("Initializing {}.{}", keyspace.getName(), name);

        // scan for sstables corresponding to this cf and load them
        data = new Tracker(this, loadSSTables);

        if (data.loadsstables)
        {
            Directories.SSTableLister sstableFiles = directories.sstableLister().skipTemporary(true);
            Collection<SSTableReader> sstables = SSTableReader.openAll(sstableFiles.list().entrySet(), metadata, this.partitioner);
            data.addInitialSSTables(sstables);
        }

        // compaction strategy should be created after the CFS has been prepared
        this.compactionStrategyWrapper = new WrappingCompactionStrategy(this);

        if (maxCompactionThreshold.value() <= 0 || minCompactionThreshold.value() <=0)
        {
            logger.warn("Disabling compaction strategy by setting compaction thresholds to 0 is deprecated, set the compaction option 'enabled' to 'false' instead.");
            this.compactionStrategyWrapper.disable();
        }

        // create the private ColumnFamilyStores for the secondary column indexes
        for (ColumnDefinition info : metadata.allColumns())
        {
            if (info.getIndexType() != null)
                indexManager.addIndexedColumn(info);
        }

        if (registerBookkeeping)
        {
            // register the mbean
            String type = this.partitioner instanceof LocalPartitioner ? "IndexColumnFamilies" : "ColumnFamilies";
            mbeanName = "org.apache.cassandra.db:type=" + type + ",keyspace=" + this.keyspace.getName() + ",columnfamily=" + name;
            try
            {
                MBeanServer mbs = ManagementFactory.getPlatformMBeanServer();
                ObjectName nameObj = new ObjectName(mbeanName);
                mbs.registerMBean(this, nameObj);
            }
            catch (Exception e)
            {
                throw new RuntimeException(e);
            }
            logger.trace("retryPolicy for {} is {}", name, this.metadata.getSpeculativeRetry());
            latencyCalculator = ScheduledExecutors.optionalTasks.scheduleWithFixedDelay(new Runnable()
            {
                public void run()
                {
                    SpeculativeRetry retryPolicy = ColumnFamilyStore.this.metadata.getSpeculativeRetry();
                    switch (retryPolicy.type)
                    {
                        case PERCENTILE:
                            // get percentile in nanos
                            sampleLatencyNanos = (long) (metric.coordinatorReadLatency.getSnapshot().getValue(retryPolicy.value) * 1000d);
                            break;
                        case CUSTOM:
                            // convert to nanos, since configuration is in millisecond
                            sampleLatencyNanos = (long) (retryPolicy.value * 1000d * 1000d);
                            break;
                        default:
                            sampleLatencyNanos = Long.MAX_VALUE;
                            break;
                    }
                }
            }, DatabaseDescriptor.getReadRpcTimeout(), DatabaseDescriptor.getReadRpcTimeout(), TimeUnit.MILLISECONDS);
        }
        else
        {
            latencyCalculator = ScheduledExecutors.optionalTasks.schedule(Runnables.doNothing(), 0, TimeUnit.NANOSECONDS);
            mbeanName = null;
        }
    }

    /** call when dropping or renaming a CF. Performs mbean housekeeping and invalidates CFS to other operations */
    public void invalidate()
    {
        invalidate(true);
    }

    public void invalidate(boolean expectMBean)
    {
        // disable and cancel in-progress compactions before invalidating
        valid = false;

        try
        {
            unregisterMBean();
        }
        catch (Exception e)
        {
            if (expectMBean)
            {
                JVMStabilityInspector.inspectThrowable(e);
                // this shouldn't block anything.
                logger.warn("Failed unregistering mbean: {}", mbeanName, e);
            }
        }

        latencyCalculator.cancel(false);
        SystemKeyspace.removeTruncationRecord(metadata.cfId);
        data.dropSSTables();
        indexManager.invalidate();

        invalidateCaches();
    }

    /**
     * Removes every SSTable in the directory from the Tracker's view.
     * @param directory the unreadable directory, possibly with SSTables in it, but not necessarily.
     */
    void maybeRemoveUnreadableSSTables(File directory)
    {
        data.removeUnreadableSSTables(directory);
    }

    void unregisterMBean() throws MalformedObjectNameException, InstanceNotFoundException, MBeanRegistrationException
    {
        MBeanServer mbs = ManagementFactory.getPlatformMBeanServer();
        ObjectName nameObj = new ObjectName(mbeanName);
        if (mbs.isRegistered(nameObj))
            mbs.unregisterMBean(nameObj);

        // unregister metrics
        metric.release();
    }


    public static ColumnFamilyStore createColumnFamilyStore(Keyspace keyspace, CFMetaData metadata, boolean loadSSTables)
    {
        return createColumnFamilyStore(keyspace, metadata.cfName, StorageService.getPartitioner(), metadata, loadSSTables);
    }

    public static synchronized ColumnFamilyStore createColumnFamilyStore(Keyspace keyspace,
                                                                         String columnFamily,
                                                                         IPartitioner partitioner,
                                                                         CFMetaData metadata,
                                                                         boolean loadSSTables)
    {
        // get the max generation number, to prevent generation conflicts
        Directories directories = new Directories(metadata);
        Directories.SSTableLister lister = directories.sstableLister().includeBackups(true);
        List<Integer> generations = new ArrayList<Integer>();
        for (Map.Entry<Descriptor, Set<Component>> entry : lister.list().entrySet())
        {
            Descriptor desc = entry.getKey();
            generations.add(desc.generation);
            if (!desc.isCompatible())
                throw new RuntimeException(String.format("Incompatible SSTable found. Current version %s is unable to read file: %s. Please run upgradesstables.",
                        desc.getFormat().getLatestVersion(), desc));
        }
        Collections.sort(generations);
        int value = (generations.size() > 0) ? (generations.get(generations.size() - 1)) : 0;

        return new ColumnFamilyStore(keyspace, columnFamily, partitioner, value, metadata, directories, loadSSTables);
    }

    /**
     * Removes unnecessary files from the cf directory at startup: these include temp files, orphans, zero-length files
     * and compacted sstables. Files that cannot be recognized will be ignored.
     */
    public static void scrubDataDirectories(CFMetaData metadata)
    {
        Directories directories = new Directories(metadata);

        // clear ephemeral snapshots that were not properly cleared last session (CASSANDRA-7357)
        clearEphemeralSnapshots(directories);

        // remove any left-behind SSTables from failed/stalled streaming
        FileFilter filter = new FileFilter()
        {
            public boolean accept(File pathname)
            {
                return pathname.getPath().endsWith(StreamLockfile.FILE_EXT);
            }
        };
        for (File dir : directories.getCFDirectories())
        {
            File[] lockfiles = dir.listFiles(filter);
            // lock files can be null if I/O error happens
            if (lockfiles == null || lockfiles.length == 0)
                continue;
            logger.info("Removing SSTables from failed streaming session. Found {} files to cleanup.", lockfiles.length);

            for (File lockfile : lockfiles)
            {
                StreamLockfile streamLockfile = new StreamLockfile(lockfile);
                streamLockfile.cleanup();
                streamLockfile.delete();
            }
        }

        logger.trace("Removing compacted SSTable files from {} (see http://wiki.apache.org/cassandra/MemtableSSTable)", metadata.cfName);

        for (Map.Entry<Descriptor,Set<Component>> sstableFiles : directories.sstableLister().list().entrySet())
        {
            Descriptor desc = sstableFiles.getKey();
            Set<Component> components = sstableFiles.getValue();

            if (desc.type.isTemporary)
            {
                SSTable.delete(desc, components);
                continue;
            }

            File dataFile = new File(desc.filenameFor(Component.DATA));
            if (components.contains(Component.DATA) && dataFile.length() > 0)
                // everything appears to be in order... moving on.
                continue;

            // missing the DATA file! all components are orphaned
            logger.warn("Removing orphans for {}: {}", desc, components);
            for (Component component : components)
            {
                FileUtils.deleteWithConfirm(desc.filenameFor(component));
            }
        }

        // cleanup incomplete saved caches
        Pattern tmpCacheFilePattern = Pattern.compile(metadata.ksName + "-" + metadata.cfName + "-(Key|Row)Cache.*\\.tmp$");
        File dir = new File(DatabaseDescriptor.getSavedCachesLocation());

        if (dir.exists())
        {
            assert dir.isDirectory();
            for (File file : dir.listFiles())
                if (tmpCacheFilePattern.matcher(file.getName()).matches())
                    if (!file.delete())
                        logger.warn("could not delete {}", file.getAbsolutePath());
        }

        // also clean out any index leftovers.
        for (ColumnDefinition def : metadata.allColumns())
        {
            if (def.isIndexed())
            {
                CellNameType indexComparator = SecondaryIndex.getIndexComparator(metadata, def);
                if (indexComparator != null)
                {
                    CFMetaData indexMetadata = CFMetaData.newIndexMetadata(metadata, def, indexComparator);
                    scrubDataDirectories(indexMetadata);
                }
            }
        }
    }

    /**
     * Replacing compacted sstables is atomic as far as observers of Tracker are concerned, but not on the
     * filesystem: first the new sstables are renamed to "live" status (i.e., the tmp marker is removed), then
     * their ancestors are removed.
     *
     * If an unclean shutdown happens at the right time, we can thus end up with both the new ones and their
     * ancestors "live" in the system.  This is harmless for normal data, but for counters it can cause overcounts.
     *
     * To prevent this, we record sstables being compacted in the system keyspace.  If we find unfinished
     * compactions, we remove the new ones (since those may be incomplete -- under LCS, we may create multiple
     * sstables from any given ancestor).
     */
    public static void removeUnfinishedCompactionLeftovers(CFMetaData metadata, Map<Integer, UUID> unfinishedCompactions)
    {
        Directories directories = new Directories(metadata);
        Set<Integer> allGenerations = new HashSet<>();
        for (Descriptor desc : directories.sstableLister().list().keySet())
            allGenerations.add(desc.generation);

        // sanity-check unfinishedCompactions
        Set<Integer> unfinishedGenerations = unfinishedCompactions.keySet();
        if (!allGenerations.containsAll(unfinishedGenerations))
        {
            HashSet<Integer> missingGenerations = new HashSet<>(unfinishedGenerations);
            missingGenerations.removeAll(allGenerations);
            logger.trace("Unfinished compactions of {}.{} reference missing sstables of generations {}",
                         metadata.ksName, metadata.cfName, missingGenerations);
        }

        // remove new sstables from compactions that didn't complete, and compute
        // set of ancestors that shouldn't exist anymore
        Set<Integer> completedAncestors = new HashSet<>();
        for (Map.Entry<Descriptor, Set<Component>> sstableFiles : directories.sstableLister().skipTemporary(true).list().entrySet())
        {
            // we rename the Data component last - if it does not exist as a final file, we should ignore this sstable and
            // it will be removed during startup
            if (!sstableFiles.getValue().contains(Component.DATA))
                continue;

            Descriptor desc = sstableFiles.getKey();

            Set<Integer> ancestors;
            try
            {
                CompactionMetadata compactionMetadata = (CompactionMetadata) desc.getMetadataSerializer().deserialize(desc, MetadataType.COMPACTION);
                ancestors = compactionMetadata.ancestors;
            }
            catch (IOException e)
            {
                throw new FSReadError(e, desc.filenameFor(Component.STATS));
            }
            catch (NullPointerException e)
            {
                throw new FSReadError(e, "Failed to remove unfinished compaction leftovers (file: " + desc.filenameFor(Component.STATS) + ").  See log for details.");
            }

            if (!ancestors.isEmpty()
                && unfinishedGenerations.containsAll(ancestors)
                && allGenerations.containsAll(ancestors))
            {
                // any of the ancestors would work, so we'll just lookup the compaction task ID with the first one
                UUID compactionTaskID = unfinishedCompactions.get(ancestors.iterator().next());
                assert compactionTaskID != null;
                logger.trace("Going to delete unfinished compaction product {}", desc);
                SSTable.delete(desc, sstableFiles.getValue());
                SystemKeyspace.finishCompaction(compactionTaskID);
            }
            else
            {
                completedAncestors.addAll(ancestors);
            }
        }

        // remove old sstables from compactions that did complete
        for (Map.Entry<Descriptor, Set<Component>> sstableFiles : directories.sstableLister().list().entrySet())
        {
            Descriptor desc = sstableFiles.getKey();
            if (completedAncestors.contains(desc.generation))
            {
                // if any of the ancestors were participating in a compaction, finish that compaction
                logger.trace("Going to delete leftover compaction ancestor {}", desc);
                SSTable.delete(desc, sstableFiles.getValue());
                UUID compactionTaskID = unfinishedCompactions.get(desc.generation);
                if (compactionTaskID != null)
                    SystemKeyspace.finishCompaction(unfinishedCompactions.get(desc.generation));
            }
        }
    }

    /**
     * See #{@code StorageService.loadNewSSTables(String, String)} for more info
     *
     * @param ksName The keyspace name
     * @param cfName The columnFamily name
     */
    public static synchronized void loadNewSSTables(String ksName, String cfName)
    {
        /** ks/cf existence checks will be done by open and getCFS methods for us */
        Keyspace keyspace = Keyspace.open(ksName);
        keyspace.getColumnFamilyStore(cfName).loadNewSSTables();
    }

    /**
     * #{@inheritDoc}
     */
    public synchronized void loadNewSSTables()
    {
        logger.info("Loading new SSTables for {}/{}...", keyspace.getName(), name);

        Set<Descriptor> currentDescriptors = new HashSet<Descriptor>();
        for (SSTableReader sstable : data.getView().sstables)
            currentDescriptors.add(sstable.descriptor);
        Set<SSTableReader> newSSTables = new HashSet<>();

        Directories.SSTableLister lister = directories.sstableLister().skipTemporary(true);
        for (Map.Entry<Descriptor, Set<Component>> entry : lister.list().entrySet())
        {
            Descriptor descriptor = entry.getKey();

            if (currentDescriptors.contains(descriptor))
                continue; // old (initialized) SSTable found, skipping
            if (descriptor.type.isTemporary) // in the process of being written
                continue;

            if (!descriptor.isCompatible())
                throw new RuntimeException(String.format("Can't open incompatible SSTable! Current version %s, found file: %s",
                        descriptor.getFormat().getLatestVersion(),
                        descriptor));

            // force foreign sstables to level 0
            try
            {
                if (new File(descriptor.filenameFor(Component.STATS)).exists())
                    descriptor.getMetadataSerializer().mutateLevel(descriptor, 0);
            }
            catch (IOException e)
            {
                SSTableReader.logOpenException(entry.getKey(), e);
                continue;
            }

            // Increment the generation until we find a filename that doesn't exist. This is needed because the new
            // SSTables that are being loaded might already use these generation numbers.
            Descriptor newDescriptor;
            do
            {
                newDescriptor = new Descriptor(descriptor.version,
                                               descriptor.directory,
                                               descriptor.ksname,
                                               descriptor.cfname,
                                               fileIndexGenerator.incrementAndGet(),
                                               Descriptor.Type.FINAL,
                                               descriptor.formatType);
            }
            while (new File(newDescriptor.filenameFor(Component.DATA)).exists());

            logger.info("Renaming new SSTable {} to {}", descriptor, newDescriptor);
            SSTableWriter.rename(descriptor, newDescriptor, entry.getValue());

            SSTableReader reader;
            try
            {
                reader = SSTableReader.open(newDescriptor, entry.getValue(), metadata, partitioner);
            }
            catch (IOException e)
            {
                SSTableReader.logOpenException(entry.getKey(), e);
                continue;
            }
            newSSTables.add(reader);
        }

        if (newSSTables.isEmpty())
        {
            logger.info("No new SSTables were found for {}/{}", keyspace.getName(), name);
            return;
        }

        logger.info("Loading new SSTables and building secondary indexes for {}/{}: {}", keyspace.getName(), name, newSSTables);

        try (Refs<SSTableReader> refs = Refs.ref(newSSTables))
        {
            data.addSSTables(newSSTables);
            indexManager.maybeBuildSecondaryIndexes(newSSTables, indexManager.allIndexesNames());
        }

        logger.info("Done loading load new SSTables for {}/{}", keyspace.getName(), name);
    }

    public void rebuildSecondaryIndex(String idxName)
    {
        rebuildSecondaryIndex(keyspace.getName(), metadata.cfName, idxName);
    }

    public static void rebuildSecondaryIndex(String ksName, String cfName, String... idxNames)
    {
        ColumnFamilyStore cfs = Keyspace.open(ksName).getColumnFamilyStore(cfName);

        Set<String> indexes = new HashSet<String>(Arrays.asList(idxNames));

        Collection<SSTableReader> sstables = cfs.getSSTables();

        try (Refs<SSTableReader> refs = Refs.ref(sstables))
        {
            cfs.indexManager.setIndexRemoved(indexes);
            logger.info(String.format("User Requested secondary index re-build for %s/%s indexes", ksName, cfName));
            cfs.indexManager.maybeBuildSecondaryIndexes(sstables, indexes);
            cfs.indexManager.setIndexBuilt(indexes);
        }
    }

    public String getColumnFamilyName()
    {
        return name;
    }

    public String getTempSSTablePath(File directory)
    {
        return getTempSSTablePath(directory, DatabaseDescriptor.getSSTableFormat().info.getLatestVersion(), DatabaseDescriptor.getSSTableFormat());
    }

    public String getTempSSTablePath(File directory, SSTableFormat.Type format)
    {
        return getTempSSTablePath(directory, format.info.getLatestVersion(), format);
    }

    private String getTempSSTablePath(File directory, Version version, SSTableFormat.Type format)
    {
        Descriptor desc = new Descriptor(version,
                                         directory,
                                         keyspace.getName(),
                                         name,
                                         fileIndexGenerator.incrementAndGet(),
                                         Descriptor.Type.TEMP,
                                         format);
        return desc.filenameFor(Component.DATA);
    }

    /**
     * Switches the memtable iff the live memtable is the one provided
     *
     * @param memtable
     */
    public Future<?> switchMemtableIfCurrent(Memtable memtable)
    {
        synchronized (data)
        {
            if (data.getView().getCurrentMemtable() == memtable)
                return switchMemtable();
        }
        return Futures.immediateFuture(null);
    }

    /*
     * switchMemtable puts Memtable.getSortedContents on the writer executor.  When the write is complete,
     * we turn the writer into an SSTableReader and add it to ssTables where it is available for reads.
     * This method does not block except for synchronizing on Tracker, but the Future it returns will
     * not complete until the Memtable (and all prior Memtables) have been successfully flushed, and the CL
     * marked clean up to the position owned by the Memtable.
     */
    public ListenableFuture<?> switchMemtable()
    {
        synchronized (data)
        {
            logFlush();
            Flush flush = new Flush(false);
            flushExecutor.execute(flush);
            ListenableFutureTask<?> task = ListenableFutureTask.create(flush.postFlush, null);
            postFlushExecutor.submit(task);
            return task;
        }
    }

    // print out size of all memtables we're enqueuing
    private void logFlush()
    {
        // reclaiming includes that which we are GC-ing;
        float onHeapRatio = 0, offHeapRatio = 0;
        long onHeapTotal = 0, offHeapTotal = 0;
        Memtable memtable = getTracker().getView().getCurrentMemtable();
        onHeapRatio +=  memtable.getAllocator().onHeap().ownershipRatio();
        offHeapRatio += memtable.getAllocator().offHeap().ownershipRatio();
        onHeapTotal += memtable.getAllocator().onHeap().owns();
        offHeapTotal += memtable.getAllocator().offHeap().owns();

        for (SecondaryIndex index : indexManager.getIndexes())
        {
            if (index.getIndexCfs() != null)
            {
                MemtableAllocator allocator = index.getIndexCfs().getTracker().getView().getCurrentMemtable().getAllocator();
                onHeapRatio += allocator.onHeap().ownershipRatio();
                offHeapRatio += allocator.offHeap().ownershipRatio();
                onHeapTotal += allocator.onHeap().owns();
                offHeapTotal += allocator.offHeap().owns();
            }
        }

        logger.debug("Enqueuing flush of {}: {}", name, String.format("%d (%.0f%%) on-heap, %d (%.0f%%) off-heap",
                                                                     onHeapTotal, onHeapRatio * 100, offHeapTotal, offHeapRatio * 100));
    }


    public ListenableFuture<?> forceFlush()
    {
        return forceFlush(null);
    }

    /**
     * Flush if there is unflushed data that was written to the CommitLog before @param flushIfDirtyBefore
     * (inclusive).  If @param flushIfDirtyBefore is null, flush if there is any unflushed data.
     *
     * @return a Future such that when the future completes, all data inserted before forceFlush was called,
     * will be flushed.
     */
    public ListenableFuture<?> forceFlush(ReplayPosition flushIfDirtyBefore)
    {
        // we synchronize on the data tracker to ensure we don't race against other calls to switchMemtable(),
        // unnecessarily queueing memtables that are about to be made clean
        synchronized (data)
        {
            // during index build, 2ary index memtables can be dirty even if parent is not.  if so,
            // we want to flush the 2ary index ones too.
            boolean clean = true;
            for (ColumnFamilyStore cfs : concatWithIndexes())
                clean &= cfs.data.getView().getCurrentMemtable().isCleanAfter(flushIfDirtyBefore);

            if (clean)
            {
                // We could have a memtable for this column family that is being
                // flushed. Make sure the future returned wait for that so callers can
                // assume that any data inserted prior to the call are fully flushed
                // when the future returns (see #5241).
                ListenableFutureTask<?> task = ListenableFutureTask.create(new Runnable()
                {
                    public void run()
                    {
                        logger.trace("forceFlush requested but everything is clean in {}", name);
                    }
                }, null);
                postFlushExecutor.execute(task);
                return task;
            }

            return switchMemtable();
        }
    }

    public void forceBlockingFlush()
    {
        FBUtilities.waitOnFuture(forceFlush());
    }

    /**
     * Both synchronises custom secondary indexes and provides ordering guarantees for futures on switchMemtable/flush
     * etc, which expect to be able to wait until the flush (and all prior flushes) requested have completed.
     */
    private final class PostFlush implements Runnable
    {
        final boolean flushSecondaryIndexes;
        final OpOrder.Barrier writeBarrier;
        final CountDownLatch latch = new CountDownLatch(1);
        final ReplayPosition lastReplayPosition;

        private PostFlush(boolean flushSecondaryIndexes, OpOrder.Barrier writeBarrier, ReplayPosition lastReplayPosition)
        {
            this.writeBarrier = writeBarrier;
            this.flushSecondaryIndexes = flushSecondaryIndexes;
            this.lastReplayPosition = lastReplayPosition;
        }

        public void run()
        {
            writeBarrier.await();

            /**
             * we can flush 2is as soon as the barrier completes, as they will be consistent with (or ahead of) the
             * flushed memtables and CL position, which is as good as we can guarantee.
             * TODO: SecondaryIndex should support setBarrier(), so custom implementations can co-ordinate exactly
             * with CL as we do with memtables/CFS-backed SecondaryIndexes.
             */

            if (flushSecondaryIndexes)
            {
                for (SecondaryIndex index : indexManager.getIndexesNotBackedByCfs())
                {
                    // flush any non-cfs backed indexes
                    logger.info("Flushing SecondaryIndex {}", index);
                    index.forceBlockingFlush();
                }
            }

            try
            {
                // we wait on the latch for the lastReplayPosition to be set, and so that waiters
                // on this task can rely on all prior flushes being complete
                latch.await();
            }
            catch (InterruptedException e)
            {
                throw new IllegalStateException();
            }

            // must check lastReplayPosition != null because Flush may find that all memtables are clean
            // and so not set a lastReplayPosition
            if (lastReplayPosition != null)
            {
                CommitLog.instance.discardCompletedSegments(metadata.cfId, lastReplayPosition);
            }

            metric.pendingFlushes.dec();
        }
    }

    /**
     * Should only be constructed/used from switchMemtable() or truncate(), with ownership of the Tracker monitor.
     * In the constructor the current memtable(s) are swapped, and a barrier on outstanding writes is issued;
     * when run by the flushWriter the barrier is waited on to ensure all outstanding writes have completed
     * before all memtables are immediately written, and the CL is either immediately marked clean or, if
     * there are custom secondary indexes, the post flush clean up is left to update those indexes and mark
     * the CL clean
     */
    private final class Flush implements Runnable
    {
        final OpOrder.Barrier writeBarrier;
        final List<Memtable> memtables;
        final PostFlush postFlush;
        final boolean truncate;

        private Flush(boolean truncate)
        {
            // if true, we won't flush, we'll just wait for any outstanding writes, switch the memtable, and discard
            this.truncate = truncate;

            metric.pendingFlushes.inc();
            /**
             * To ensure correctness of switch without blocking writes, run() needs to wait for all write operations
             * started prior to the switch to complete. We do this by creating a Barrier on the writeOrdering
             * that all write operations register themselves with, and assigning this barrier to the memtables,
             * after which we *.issue()* the barrier. This barrier is used to direct write operations started prior
             * to the barrier.issue() into the memtable we have switched out, and any started after to its replacement.
             * In doing so it also tells the write operations to update the lastReplayPosition of the memtable, so
             * that we know the CL position we are dirty to, which can be marked clean when we complete.
             */
            writeBarrier = keyspace.writeOrder.newBarrier();
            memtables = new ArrayList<>();

            // submit flushes for the memtable for any indexed sub-cfses, and our own
            AtomicReference<ReplayPosition> lastReplayPositionHolder = new AtomicReference<>();
            for (ColumnFamilyStore cfs : concatWithIndexes())
            {
                // switch all memtables, regardless of their dirty status, setting the barrier
                // so that we can reach a coordinated decision about cleanliness once they
                // are no longer possible to be modified
                Memtable mt = cfs.data.switchMemtable(truncate);
                mt.setDiscarding(writeBarrier, lastReplayPositionHolder);
                memtables.add(mt);
            }

            // we now attempt to define the lastReplayPosition; we do this by grabbing the current limit from the CL
            // and attempting to set the holder to this value. at the same time all writes to the memtables are
            // also maintaining this value, so if somebody sneaks ahead of us somehow (should be rare) we simply retry,
            // so that we know all operations prior to the position have not reached it yet
            ReplayPosition lastReplayPosition;
            while (true)
            {
                lastReplayPosition = new Memtable.LastReplayPosition(CommitLog.instance.getContext());
                ReplayPosition currentLast = lastReplayPositionHolder.get();
                if ((currentLast == null || currentLast.compareTo(lastReplayPosition) <= 0)
                    && lastReplayPositionHolder.compareAndSet(currentLast, lastReplayPosition))
                    break;
            }

            // we then issue the barrier; this lets us wait for all operations started prior to the barrier to complete;
            // since this happens after wiring up the lastReplayPosition, we also know all operations with earlier
            // replay positions have also completed, i.e. the memtables are done and ready to flush
            writeBarrier.issue();
            postFlush = new PostFlush(!truncate, writeBarrier, lastReplayPosition);
        }

        public void run()
        {
            // mark writes older than the barrier as blocking progress, permitting them to exceed our memory limit
            // if they are stuck waiting on it, then wait for them all to complete
            writeBarrier.markBlocking();
            writeBarrier.await();

            // mark all memtables as flushing, removing them from the live memtable list, and
            // remove any memtables that are already clean from the set we need to flush
            Iterator<Memtable> iter = memtables.iterator();
            while (iter.hasNext())
            {
                Memtable memtable = iter.next();
                memtable.cfs.data.markFlushing(memtable);
                if (memtable.isClean() || truncate)
                {
                    memtable.cfs.replaceFlushed(memtable, null);
                    reclaim(memtable);
                    iter.remove();
                }
            }

            if (memtables.isEmpty())
            {
                postFlush.latch.countDown();
                return;
            }

            metric.memtableSwitchCount.inc();

            for (Memtable memtable : memtables)
            {
                // flush the memtable
                MoreExecutors.sameThreadExecutor().execute(memtable.flushRunnable());
                reclaim(memtable);
            }

            // signal the post-flush we've done our work
            postFlush.latch.countDown();
        }

        private void reclaim(final Memtable memtable)
        {
            // issue a read barrier for reclaiming the memory, and offload the wait to another thread
            final OpOrder.Barrier readBarrier = readOrdering.newBarrier();
            readBarrier.issue();
            reclaimExecutor.execute(new WrappedRunnable()
            {
                public void runMayThrow() throws InterruptedException, ExecutionException
                {
                    readBarrier.await();
                    memtable.setDiscarded();
                }
            });
        }
    }

    /**
     * Finds the largest memtable, as a percentage of *either* on- or off-heap memory limits, and immediately
     * queues it for flushing. If the memtable selected is flushed before this completes, no work is done.
     */
    public static class FlushLargestColumnFamily implements Runnable
    {
        public void run()
        {
            float largestRatio = 0f;
            Memtable largest = null;
            float liveOnHeap = 0, liveOffHeap = 0;
            for (ColumnFamilyStore cfs : ColumnFamilyStore.all())
            {
                // we take a reference to the current main memtable for the CF prior to snapping its ownership ratios
                // to ensure we have some ordering guarantee for performing the switchMemtableIf(), i.e. we will only
                // swap if the memtables we are measuring here haven't already been swapped by the time we try to swap them
                Memtable current = cfs.getTracker().getView().getCurrentMemtable();

                // find the total ownership ratio for the memtable and all SecondaryIndexes owned by this CF,
                // both on- and off-heap, and select the largest of the two ratios to weight this CF
                float onHeap = 0f, offHeap = 0f;
                onHeap += current.getAllocator().onHeap().ownershipRatio();
                offHeap += current.getAllocator().offHeap().ownershipRatio();

                for (SecondaryIndex index : cfs.indexManager.getIndexes())
                {
                    if (index.getIndexCfs() != null)
                    {
                        MemtableAllocator allocator = index.getIndexCfs().getTracker().getView().getCurrentMemtable().getAllocator();
                        onHeap += allocator.onHeap().ownershipRatio();
                        offHeap += allocator.offHeap().ownershipRatio();
                    }
                }

                float ratio = Math.max(onHeap, offHeap);
                if (ratio > largestRatio)
                {
                    largest = current;
                    largestRatio = ratio;
                }

                liveOnHeap += onHeap;
                liveOffHeap += offHeap;
            }

            if (largest != null)
            {
                float usedOnHeap = Memtable.MEMORY_POOL.onHeap.usedRatio();
                float usedOffHeap = Memtable.MEMORY_POOL.offHeap.usedRatio();
                float flushingOnHeap = Memtable.MEMORY_POOL.onHeap.reclaimingRatio();
                float flushingOffHeap = Memtable.MEMORY_POOL.offHeap.reclaimingRatio();
                float thisOnHeap = largest.getAllocator().onHeap().ownershipRatio();
                float thisOffHeap = largest.getAllocator().onHeap().ownershipRatio();
                logger.debug("Flushing largest {} to free up room. Used total: {}, live: {}, flushing: {}, this: {}",
                            largest.cfs, ratio(usedOnHeap, usedOffHeap), ratio(liveOnHeap, liveOffHeap),
                            ratio(flushingOnHeap, flushingOffHeap), ratio(thisOnHeap, thisOffHeap));
                largest.cfs.switchMemtableIfCurrent(largest);
            }
        }
    }

    private static String ratio(float onHeap, float offHeap)
    {
        return String.format("%.2f/%.2f", onHeap, offHeap);
    }

    public void maybeUpdateRowCache(DecoratedKey key)
    {
        if (!isRowCacheEnabled())
            return;

        RowCacheKey cacheKey = new RowCacheKey(metadata.ksAndCFName, key);
        invalidateCachedRow(cacheKey);
    }

    /**
     * Insert/Update the column family for this key.
     * Caller is responsible for acquiring Keyspace.switchLock
     * param @ lock - lock that needs to be used.
     * param @ key - key for update/insert
     * param @ columnFamily - columnFamily changes
     */
    public void apply(DecoratedKey key, ColumnFamily columnFamily, SecondaryIndexManager.Updater indexer, OpOrder.Group opGroup, ReplayPosition replayPosition)
    {
        long start = System.nanoTime();
        Memtable mt = data.getMemtableFor(opGroup, replayPosition);
        final long timeDelta = mt.put(key, columnFamily, indexer, opGroup);
        maybeUpdateRowCache(key);
        metric.samplers.get(Sampler.WRITES).addSample(key.getKey(), key.hashCode(), 1);
        metric.writeLatency.addNano(System.nanoTime() - start);
        if(timeDelta < Long.MAX_VALUE)
            metric.colUpdateTimeDeltaHistogram.update(timeDelta);
    }

    /**
     * Purges gc-able top-level and range tombstones, returning `cf` if there are any columns or tombstones left,
     * null otherwise.
     * @param gcBefore a timestamp (in seconds); tombstones with a localDeletionTime before this will be purged
     */
    public static ColumnFamily removeDeletedCF(ColumnFamily cf, int gcBefore)
    {
        // purge old top-level and range tombstones
        cf.purgeTombstones(gcBefore);

        // if there are no columns or tombstones left, return null
        return !cf.hasColumns() && !cf.isMarkedForDelete() ? null : cf;
    }

    /**
     * Removes deleted columns and purges gc-able tombstones.
     * @return an updated `cf` if any columns or tombstones remain, null otherwise
     */
    public static ColumnFamily removeDeleted(ColumnFamily cf, int gcBefore)
    {
        return removeDeleted(cf, gcBefore, SecondaryIndexManager.nullUpdater);
    }

    /*
     This is complicated because we need to preserve deleted columns and columnfamilies
     until they have been deleted for at least GC_GRACE_IN_SECONDS.  But, we do not need to preserve
     their contents; just the object itself as a "tombstone" that can be used to repair other
     replicas that do not know about the deletion.
     */
    public static ColumnFamily removeDeleted(ColumnFamily cf, int gcBefore, SecondaryIndexManager.Updater indexer)
    {
        if (cf == null)
        {
            return null;
        }

        return removeDeletedCF(removeDeletedColumnsOnly(cf, gcBefore, indexer), gcBefore);
    }

    /**
     * Removes only per-cell tombstones, cells that are shadowed by a row-level or range tombstone, or
     * columns that have been dropped from the schema (for CQL3 tables only).
     * @return the updated ColumnFamily
     */
    public static ColumnFamily removeDeletedColumnsOnly(ColumnFamily cf, int gcBefore, SecondaryIndexManager.Updater indexer)
    {
        BatchRemoveIterator<Cell> iter = cf.batchRemoveIterator();
        DeletionInfo.InOrderTester tester = cf.inOrderDeletionTester();
        boolean hasDroppedColumns = !cf.metadata.getDroppedColumns().isEmpty();
        while (iter.hasNext())
        {
            Cell c = iter.next();
            // remove columns if
            // (a) the column itself is gcable or
            // (b) the column is shadowed by a CF tombstone
            // (c) the column has been dropped from the CF schema (CQL3 tables only)
            if (c.getLocalDeletionTime() < gcBefore || tester.isDeleted(c) || (hasDroppedColumns && isDroppedColumn(c, cf.metadata())))
            {
                iter.remove();
                indexer.remove(c);
            }
        }
        iter.commit();
        return cf;
    }

    // returns true if
    // 1. this column has been dropped from schema and
    // 2. if it has been re-added since then, this particular column was inserted before the last drop
    private static boolean isDroppedColumn(Cell c, CFMetaData meta)
    {
        Long droppedAt = meta.getDroppedColumns().get(c.name().cql3ColumnName(meta));
        return droppedAt != null && c.timestamp() <= droppedAt;
    }

    private void removeDroppedColumns(ColumnFamily cf)
    {
        if (cf == null || cf.metadata.getDroppedColumns().isEmpty())
            return;

        BatchRemoveIterator<Cell> iter = cf.batchRemoveIterator();
        while (iter.hasNext())
            if (isDroppedColumn(iter.next(), metadata))
                iter.remove();
        iter.commit();
    }

    /**
     * @param sstables
     * @return sstables whose key range overlaps with that of the given sstables, not including itself.
     * (The given sstables may or may not overlap with each other.)
     */
    public Collection<SSTableReader> getOverlappingSSTables(Iterable<SSTableReader> sstables)
    {
        logger.trace("Checking for sstables overlapping {}", sstables);

        // a normal compaction won't ever have an empty sstables list, but we create a skeleton
        // compaction controller for streaming, and that passes an empty list.
        if (!sstables.iterator().hasNext())
            return ImmutableSet.of();



        List<SSTableReader> sortedByFirst = Lists.newArrayList(sstables);
        Collections.sort(sortedByFirst, new Comparator<SSTableReader>()
        {
            @Override
            public int compare(SSTableReader o1, SSTableReader o2)
            {
                return o1.first.compareTo(o2.first);
            }
        });
        List<Interval<RowPosition, SSTableReader>> intervals = new ArrayList<>();
        DecoratedKey first = null, last = null;
        /*
        normalize the intervals covered by the sstables
        assume we have sstables like this (brackets representing first/last key in the sstable);
        [   ] [   ]    [   ]   [  ]
           [   ]         [       ]
        then we can, instead of searching the interval tree 6 times, normalize the intervals and
        only query the tree 2 times, for these intervals;
        [         ]    [          ]
         */
        for (SSTableReader sstable : sortedByFirst)
        {
            if (first == null)
            {
                first = sstable.first;
                last = sstable.last;
            }
            else
            {
                if (sstable.first.compareTo(last) <= 0) // we do overlap
                {
                    if (sstable.last.compareTo(last) > 0)
                        last = sstable.last;
                }
                else
                {
                    intervals.add(Interval.<RowPosition, SSTableReader>create(first, last));
                    first = sstable.first;
                    last = sstable.last;
                }
            }
        }
        intervals.add(Interval.<RowPosition, SSTableReader>create(first, last));
        SSTableIntervalTree tree = data.getView().intervalTree;
        Set<SSTableReader> results = new HashSet<>();

        for (Interval<RowPosition, SSTableReader> interval : intervals)
            results.addAll(tree.search(interval));

        return Sets.difference(results, ImmutableSet.copyOf(sstables));
    }

    /**
     * like getOverlappingSSTables, but acquires references before returning
     */
    public Refs<SSTableReader> getAndReferenceOverlappingSSTables(Iterable<SSTableReader> sstables)
    {
        while (true)
        {
            Iterable<SSTableReader> overlapped = getOverlappingSSTables(sstables);
            Refs<SSTableReader> refs = Refs.tryRef(overlapped);
            if (refs != null)
                return refs;
        }
    }

    /*
     * Called after a BinaryMemtable flushes its in-memory data, or we add a file
     * via bootstrap. This information is cached in the ColumnFamilyStore.
     * This is useful for reads because the ColumnFamilyStore first looks in
     * the in-memory store and the into the disk to find the key. If invoked
     * during recoveryMode the onMemtableFlush() need not be invoked.
     *
     * param @ filename - filename just flushed to disk
     */
    public void addSSTable(SSTableReader sstable)
    {
        assert sstable.getColumnFamilyName().equals(name);
        addSSTables(Arrays.asList(sstable));
    }

    public void addSSTables(Collection<SSTableReader> sstables)
    {
        data.addSSTables(sstables);
        CompactionManager.instance.submitBackground(this);
    }

    /**
     * Calculate expected file size of SSTable after compaction.
     *
     * If operation type is {@code CLEANUP} and we're not dealing with an index sstable,
     * then we calculate expected file size with checking token range to be eliminated.
     *
     * Otherwise, we just add up all the files' size, which is the worst case file
     * size for compaction of all the list of files given.
     *
     * @param sstables SSTables to calculate expected compacted file size
     * @param operation Operation type
     * @return Expected file size of SSTable after compaction
     */
    public long getExpectedCompactedFileSize(Iterable<SSTableReader> sstables, OperationType operation)
    {
        if (operation != OperationType.CLEANUP || isIndex())
        {
            return SSTableReader.getTotalBytes(sstables);
        }

        // cleanup size estimation only counts bytes for keys local to this node
        long expectedFileSize = 0;
        Collection<Range<Token>> ranges = StorageService.instance.getLocalRanges(keyspace.getName());
        for (SSTableReader sstable : sstables)
        {
            List<Pair<Long, Long>> positions = sstable.getPositionsForRanges(ranges);
            for (Pair<Long, Long> position : positions)
                expectedFileSize += position.right - position.left;
        }

        double compressionRatio = metric.compressionRatio.getValue();
        if (compressionRatio > 0d)
            expectedFileSize *= compressionRatio;

        return expectedFileSize;
    }

    /*
     *  Find the maximum size file in the list .
     */
    public SSTableReader getMaxSizeFile(Iterable<SSTableReader> sstables)
    {
        long maxSize = 0L;
        SSTableReader maxFile = null;
        for (SSTableReader sstable : sstables)
        {
            if (sstable.onDiskLength() > maxSize)
            {
                maxSize = sstable.onDiskLength();
                maxFile = sstable;
            }
        }
        return maxFile;
    }

    public CompactionManager.AllSSTableOpStatus forceCleanup(int jobs) throws ExecutionException, InterruptedException
    {
        return CompactionManager.instance.performCleanup(ColumnFamilyStore.this, jobs);
    }

    public CompactionManager.AllSSTableOpStatus scrub(boolean disableSnapshot, boolean skipCorrupted, boolean checkData, int jobs) throws ExecutionException, InterruptedException
    {
        return scrub(disableSnapshot, skipCorrupted, false, checkData);
    }

    @VisibleForTesting
    public CompactionManager.AllSSTableOpStatus scrub(boolean disableSnapshot, boolean skipCorrupted, boolean alwaysFail, boolean checkData) throws ExecutionException, InterruptedException
    {
        // skip snapshot creation during scrub, SEE JIRA 5891
        if(!disableSnapshot)
            snapshotWithoutFlush("pre-scrub-" + System.currentTimeMillis());
<<<<<<< HEAD

        try
        {
            return CompactionManager.instance.performScrub(ColumnFamilyStore.this, skipCorrupted, checkData);
        }
        catch(Throwable t)
        {
            if (!rebuildOnFailedScrub(t))
                throw t;

            return alwaysFail ? CompactionManager.AllSSTableOpStatus.ABORTED : CompactionManager.AllSSTableOpStatus.SUCCESSFUL;
        }
    }

    /**
     * CASSANDRA-5174 : For an index cfs we may be able to discard everything and just rebuild
     * the index when a scrub fails.
     *
     * @return true if we are an index cfs and we successfully rebuilt the index
     */
    public boolean rebuildOnFailedScrub(Throwable failure)
    {
        if (!isIndex())
            return false;

        SecondaryIndex index = null;
        if (metadata.cfName.contains(Directories.SECONDARY_INDEX_NAME_SEPARATOR))
        {
            String[] parts = metadata.cfName.split("\\" + Directories.SECONDARY_INDEX_NAME_SEPARATOR, 2);
            ColumnFamilyStore parentCfs = keyspace.getColumnFamilyStore(parts[0]);
            index = parentCfs.indexManager.getIndexByName(metadata.cfName);
            assert index != null;
        }

        if (index == null)
            return false;

        truncateBlocking();

        logger.warn("Rebuilding index for {} because of <{}>", name, failure.getMessage());
        index.getBaseCfs().rebuildSecondaryIndex(index.getIndexName());
        return true;
    }

    public CompactionManager.AllSSTableOpStatus verify(boolean extendedVerify) throws ExecutionException, InterruptedException
    {
        return CompactionManager.instance.performVerify(ColumnFamilyStore.this, extendedVerify);
=======
        return CompactionManager.instance.performScrub(ColumnFamilyStore.this, skipCorrupted, checkData, jobs);
>>>>>>> 8b8a3f5b
    }

    public CompactionManager.AllSSTableOpStatus sstablesRewrite(boolean excludeCurrentVersion, int jobs) throws ExecutionException, InterruptedException
    {
        return CompactionManager.instance.performSSTableRewrite(ColumnFamilyStore.this, excludeCurrentVersion, jobs);
    }

    public void markObsolete(Collection<SSTableReader> sstables, OperationType compactionType)
    {
        assert !sstables.isEmpty();
        maybeFail(data.dropSSTables(Predicates.in(sstables), compactionType, null));
    }

    void replaceFlushed(Memtable memtable, SSTableReader sstable)
    {
        compactionStrategyWrapper.replaceFlushed(memtable, sstable);
    }

    public boolean isValid()
    {
        return valid;
    }




    /**
     * Package protected for access from the CompactionManager.
     */
    public Tracker getTracker()
    {
        return data;
    }

    public Collection<SSTableReader> getSSTables()
    {
        return data.getSSTables();
    }

    public Set<SSTableReader> getUncompactingSSTables()
    {
        return data.getUncompacting();
    }

    public ColumnFamily getColumnFamily(DecoratedKey key,
                                        Composite start,
                                        Composite finish,
                                        boolean reversed,
                                        int limit,
                                        long timestamp)
    {
        return getColumnFamily(QueryFilter.getSliceFilter(key, name, start, finish, reversed, limit, timestamp));
    }

    /**
     * Fetch the row and columns given by filter.key if it is in the cache; if not, read it from disk and cache it
     *
     * If row is cached, and the filter given is within its bounds, we return from cache, otherwise from disk
     *
     * If row is not cached, we figure out what filter is "biggest", read that from disk, then
     * filter the result and either cache that or return it.
     *
     * @param cfId the column family to read the row from
     * @param filter the columns being queried.
     * @return the requested data for the filter provided
     */
    private ColumnFamily getThroughCache(UUID cfId, QueryFilter filter)
    {
        assert isRowCacheEnabled()
               : String.format("Row cache is not enabled on table [" + name + "]");

        RowCacheKey key = new RowCacheKey(metadata.ksAndCFName, filter.key);

        // attempt a sentinel-read-cache sequence.  if a write invalidates our sentinel, we'll return our
        // (now potentially obsolete) data, but won't cache it. see CASSANDRA-3862
        // TODO: don't evict entire rows on writes (#2864)
        IRowCacheEntry cached = CacheService.instance.rowCache.get(key);
        if (cached != null)
        {
            if (cached instanceof RowCacheSentinel)
            {
                // Some other read is trying to cache the value, just do a normal non-caching read
                Tracing.trace("Row cache miss (race)");
                metric.rowCacheMiss.inc();
                return getTopLevelColumns(filter, Integer.MIN_VALUE);
            }

            ColumnFamily cachedCf = (ColumnFamily)cached;
            if (isFilterFullyCoveredBy(filter.filter, cachedCf, filter.timestamp))
            {
                metric.rowCacheHit.inc();
                Tracing.trace("Row cache hit");
                ColumnFamily result = filterColumnFamily(cachedCf, filter);
                metric.updateSSTableIterated(0);
                return result;
            }

            metric.rowCacheHitOutOfRange.inc();
            Tracing.trace("Ignoring row cache as cached value could not satisfy query");
            return getTopLevelColumns(filter, Integer.MIN_VALUE);
        }

        metric.rowCacheMiss.inc();
        Tracing.trace("Row cache miss");
        RowCacheSentinel sentinel = new RowCacheSentinel();
        boolean sentinelSuccess = CacheService.instance.rowCache.putIfAbsent(key, sentinel);
        ColumnFamily data = null;
        ColumnFamily toCache = null;
        try
        {
            // If we are explicitely asked to fill the cache with full partitions, we go ahead and query the whole thing
            if (metadata.getCaching().rowCache.cacheFullPartitions())
            {
                data = getTopLevelColumns(QueryFilter.getIdentityFilter(filter.key, name, filter.timestamp), Integer.MIN_VALUE);
                toCache = data;
                Tracing.trace("Populating row cache with the whole partition");
                if (sentinelSuccess && toCache != null)
                    CacheService.instance.rowCache.replace(key, sentinel, toCache);
                return filterColumnFamily(data, filter);
            }

            // Otherwise, if we want to cache the result of the query we're about to do, we must make sure this query
            // covers what needs to be cached. And if the user filter does not satisfy that, we sometimes extend said
            // filter so we can populate the cache but only if:
            //   1) we can guarantee it is a strict extension, i.e. that we will still fetch the data asked by the user.
            //   2) the extension does not make us query more than getRowsPerPartitionToCache() (as a mean to limit the
            //      amount of extra work we'll do on a user query for the purpose of populating the cache).
            //
            // In practice, we can only guarantee those 2 points if the filter is one that queries the head of the
            // partition (and if that filter actually counts CQL3 rows since that's what we cache and it would be
            // bogus to compare the filter count to the 'rows to cache' otherwise).
            if (filter.filter.isHeadFilter() && filter.filter.countCQL3Rows(metadata.comparator))
            {
                SliceQueryFilter sliceFilter = (SliceQueryFilter)filter.filter;
                int rowsToCache = metadata.getCaching().rowCache.rowsToCache;

                SliceQueryFilter cacheSlice = readFilterForCache();
                QueryFilter cacheFilter = new QueryFilter(filter.key, name, cacheSlice, filter.timestamp);

                // If the filter count is less than the number of rows cached, we simply extend it to make sure we do cover the
                // number of rows to cache, and if that count is greater than the number of rows to cache, we simply filter what
                // needs to be cached afterwards.
                if (sliceFilter.count < rowsToCache)
                {
                    toCache = getTopLevelColumns(cacheFilter, Integer.MIN_VALUE);
                    if (toCache != null)
                    {
                        Tracing.trace("Populating row cache ({} rows cached)", cacheSlice.lastCounted());
                        data = filterColumnFamily(toCache, filter);
                    }
                }
                else
                {
                    data = getTopLevelColumns(filter, Integer.MIN_VALUE);
                    if (data != null)
                    {
                        // The filter limit was greater than the number of rows to cache. But, if the filter had a non-empty
                        // finish bound, we may have gotten less than what needs to be cached, in which case we shouldn't cache it
                        // (otherwise a cache hit would assume the whole partition is cached which is not the case).
                        if (sliceFilter.finish().isEmpty() || sliceFilter.lastCounted() >= rowsToCache)
                        {
                            toCache = filterColumnFamily(data, cacheFilter);
                            Tracing.trace("Caching {} rows (out of {} requested)", cacheSlice.lastCounted(), sliceFilter.count);
                        }
                        else
                        {
                            Tracing.trace("Not populating row cache, not enough rows fetched ({} fetched but {} required for the cache)", sliceFilter.lastCounted(), rowsToCache);
                        }
                    }
                }

                if (sentinelSuccess && toCache != null)
                    CacheService.instance.rowCache.replace(key, sentinel, toCache);
                return data;
            }
            else
            {
                Tracing.trace("Fetching data but not populating cache as query does not query from the start of the partition");
                return getTopLevelColumns(filter, Integer.MIN_VALUE);
            }
        }
        finally
        {
            if (sentinelSuccess && toCache == null)
                invalidateCachedRow(key);
        }
    }

    public SliceQueryFilter readFilterForCache()
    {
        // We create a new filter everytime before for now SliceQueryFilter is unfortunatly mutable.
        return new SliceQueryFilter(ColumnSlice.ALL_COLUMNS_ARRAY, false, metadata.getCaching().rowCache.rowsToCache, metadata.clusteringColumns().size());
    }

    public boolean isFilterFullyCoveredBy(IDiskAtomFilter filter, ColumnFamily cachedCf, long now)
    {
        // We can use the cached value only if we know that no data it doesn't contain could be covered
        // by the query filter, that is if:
        //   1) either the whole partition is cached
        //   2) or we can ensure than any data the filter selects are in the cached partition

        // When counting rows to decide if the whole row is cached, we should be careful with expiring
        // columns: if we use a timestamp newer than the one that was used when populating the cache, we might
        // end up deciding the whole partition is cached when it's really not (just some rows expired since the
        // cf was cached). This is the reason for Integer.MIN_VALUE below.
        boolean wholePartitionCached = cachedCf.liveCQL3RowCount(Integer.MIN_VALUE) < metadata.getCaching().rowCache.rowsToCache;

        // Contrarily to the "wholePartitionCached" check above, we do want isFullyCoveredBy to take the
        // timestamp of the query into account when dealing with expired columns. Otherwise, we could think
        // the cached partition has enough live rows to satisfy the filter when it doesn't because some
        // are now expired.
        return wholePartitionCached || filter.isFullyCoveredBy(cachedCf, now);
    }

    public int gcBefore(long now)
    {
        return (int) (now / 1000) - metadata.getGcGraceSeconds();
    }

    /**
     * get a list of columns starting from a given column, in a specified order.
     * only the latest version of a column is returned.
     * @return null if there is no data and no tombstones; otherwise a ColumnFamily
     */
    public ColumnFamily getColumnFamily(QueryFilter filter)
    {
        assert name.equals(filter.getColumnFamilyName()) : filter.getColumnFamilyName();

        ColumnFamily result = null;

        long start = System.nanoTime();
        try
        {
            int gcBefore = gcBefore(filter.timestamp);
            if (isRowCacheEnabled())
            {
                assert !isIndex(); // CASSANDRA-5732
                UUID cfId = metadata.cfId;

                ColumnFamily cached = getThroughCache(cfId, filter);
                if (cached == null)
                {
                    logger.trace("cached row is empty");
                    return null;
                }

                result = cached;
            }
            else
            {
                ColumnFamily cf = getTopLevelColumns(filter, gcBefore);

                if (cf == null)
                    return null;

                result = removeDeletedCF(cf, gcBefore);
            }

            removeDroppedColumns(result);

            if (filter.filter instanceof SliceQueryFilter)
            {
                // Log the number of tombstones scanned on single key queries
                metric.tombstoneScannedHistogram.update(((SliceQueryFilter) filter.filter).lastTombstones());
                metric.liveScannedHistogram.update(((SliceQueryFilter) filter.filter).lastLive());
            }
        }
        finally
        {
            metric.readLatency.addNano(System.nanoTime() - start);
        }

        return result;
    }

    /**
     *  Filter a cached row, which will not be modified by the filter, but may be modified by throwing out
     *  tombstones that are no longer relevant.
     *  The returned column family won't be thread safe.
     */
    ColumnFamily filterColumnFamily(ColumnFamily cached, QueryFilter filter)
    {
        if (cached == null)
            return null;

        ColumnFamily cf = cached.cloneMeShallow(ArrayBackedSortedColumns.factory, filter.filter.isReversed());
        int gcBefore = gcBefore(filter.timestamp);
        filter.collateOnDiskAtom(cf, filter.getIterator(cached), gcBefore);
        return removeDeletedCF(cf, gcBefore);
    }

    public Set<SSTableReader> getUnrepairedSSTables()
    {
        Set<SSTableReader> unRepairedSSTables = new HashSet<>(getSSTables());
        Iterator<SSTableReader> sstableIterator = unRepairedSSTables.iterator();
        while(sstableIterator.hasNext())
        {
            SSTableReader sstable = sstableIterator.next();
            if (sstable.isRepaired())
                sstableIterator.remove();
        }
        return unRepairedSSTables;
    }

    public Set<SSTableReader> getRepairedSSTables()
    {
        Set<SSTableReader> repairedSSTables = new HashSet<>(getSSTables());
        Iterator<SSTableReader> sstableIterator = repairedSSTables.iterator();
        while(sstableIterator.hasNext())
        {
            SSTableReader sstable = sstableIterator.next();
            if (!sstable.isRepaired())
                sstableIterator.remove();
        }
        return repairedSSTables;
    }

    @SuppressWarnings("resource")
    public RefViewFragment selectAndReference(Function<View, List<SSTableReader>> filter)
    {
        long failingSince = -1L;
        while (true)
        {
            ViewFragment view = select(filter);
            Refs<SSTableReader> refs = Refs.tryRef(view.sstables);
            if (refs != null)
                return new RefViewFragment(view.sstables, view.memtables, refs);
            if (failingSince <= 0)
            {
                failingSince = System.nanoTime();
            }
            else if (System.nanoTime() - failingSince > TimeUnit.MILLISECONDS.toNanos(100))
            {
                List<SSTableReader> released = new ArrayList<>();
                for (SSTableReader reader : view.sstables)
                    if (reader.selfRef().globalCount() == 0)
                        released.add(reader);
                logger.info("Spinning trying to capture released readers {}", released);
                logger.info("Spinning trying to capture all readers {}", view.sstables);
                failingSince = System.nanoTime();
            }
        }
    }

    public ViewFragment select(Function<View, List<SSTableReader>> filter)
    {
        View view = data.getView();
        List<SSTableReader> sstables = view.intervalTree.isEmpty()
                                       ? Collections.<SSTableReader>emptyList()
                                       : filter.apply(view);
        return new ViewFragment(sstables, view.getAllMemtables());
    }


    /**
     * @return a ViewFragment containing the sstables and memtables that may need to be merged
     * for the given @param key, according to the interval tree
     */
    public Function<View, List<SSTableReader>> viewFilter(final DecoratedKey key)
    {
        assert !key.isMinimum();
        return new Function<View, List<SSTableReader>>()
        {
            public List<SSTableReader> apply(View view)
            {
                return compactionStrategyWrapper.filterSSTablesForReads(view.intervalTree.search(key));
            }
        };
    }

    /**
     * @return a ViewFragment containing the sstables and memtables that may need to be merged
     * for rows within @param rowBounds, inclusive, according to the interval tree.
     */
    public Function<View, List<SSTableReader>> viewFilter(final AbstractBounds<RowPosition> rowBounds)
    {
        assert !AbstractBounds.strictlyWrapsAround(rowBounds.left, rowBounds.right);
        return new Function<View, List<SSTableReader>>()
        {
            public List<SSTableReader> apply(View view)
            {
                // Note that View.sstablesInBounds always includes it's bound while rowBounds may not. This is ok however
                // because the fact we restrict the sstables returned by this function is an optimization in the first
                // place and the returned sstables will (almost) never cover *exactly* rowBounds anyway. It's also
                // *very* unlikely that a sstable is included *just* because we consider one of the bound inclusively
                // instead of exclusively, so the performance impact is negligible in practice.
                return view.sstablesInBounds(rowBounds.left, rowBounds.right);
            }
        };
    }

    /**
     * @return a ViewFragment containing the sstables and memtables that may need to be merged
     * for rows for all of @param rowBoundsCollection, inclusive, according to the interval tree.
     */
    public Function<View, List<SSTableReader>> viewFilter(final Collection<AbstractBounds<RowPosition>> rowBoundsCollection, final boolean includeRepaired)
    {
        assert AbstractBounds.noneStrictlyWrapsAround(rowBoundsCollection);
        return new Function<View, List<SSTableReader>>()
        {
            public List<SSTableReader> apply(View view)
            {
                Set<SSTableReader> sstables = Sets.newHashSet();
                for (AbstractBounds<RowPosition> rowBounds : rowBoundsCollection)
                {
                    // Note that View.sstablesInBounds always includes it's bound while rowBounds may not. This is ok however
                    // because the fact we restrict the sstables returned by this function is an optimization in the first
                    // place and the returned sstables will (almost) never cover *exactly* rowBounds anyway. It's also
                    // *very* unlikely that a sstable is included *just* because we consider one of the bound inclusively
                    // instead of exclusively, so the performance impact is negligible in practice.
                    for (SSTableReader sstable : view.sstablesInBounds(rowBounds.left, rowBounds.right))
                    {
                        if (includeRepaired || !sstable.isRepaired())
                            sstables.add(sstable);
                    }
                }

                logger.trace("ViewFilter for {}/{} sstables", sstables.size(), getSSTables().size());
                return ImmutableList.copyOf(sstables);
            }
        };
    }

    public List<String> getSSTablesForKey(String key)
    {
        DecoratedKey dk = partitioner.decorateKey(metadata.getKeyValidator().fromString(key));
        try (OpOrder.Group op = readOrdering.start())
        {
            List<String> files = new ArrayList<>();
            for (SSTableReader sstr : select(viewFilter(dk)).sstables)
            {
                // check if the key actually exists in this sstable, without updating cache and stats
                if (sstr.getPosition(dk, SSTableReader.Operator.EQ, false) != null)
                    files.add(sstr.getFilename());
            }
            return files;
        }
    }

    public ColumnFamily getTopLevelColumns(QueryFilter filter, int gcBefore)
    {
        Tracing.trace("Executing single-partition query on {}", name);
        CollationController controller = new CollationController(this, filter, gcBefore);
        ColumnFamily columns;
        try (OpOrder.Group op = readOrdering.start())
        {
            columns = controller.getTopLevelColumns(Memtable.MEMORY_POOL.needToCopyOnHeap());
        }
        if (columns != null)
            metric.samplers.get(Sampler.READS).addSample(filter.key.getKey(), filter.key.hashCode(), 1);
        metric.updateSSTableIterated(controller.getSstablesIterated());
        return columns;
    }

    public void beginLocalSampling(String sampler, int capacity)
    {
        metric.samplers.get(Sampler.valueOf(sampler)).beginSampling(capacity);
    }

    public CompositeData finishLocalSampling(String sampler, int count) throws OpenDataException
    {
        SamplerResult<ByteBuffer> samplerResults = metric.samplers.get(Sampler.valueOf(sampler))
                .finishSampling(count);
        TabularDataSupport result = new TabularDataSupport(COUNTER_TYPE);
        for (Counter<ByteBuffer> counter : samplerResults.topK)
        {
            byte[] key = counter.getItem().array();
            result.put(new CompositeDataSupport(COUNTER_COMPOSITE_TYPE, COUNTER_NAMES, new Object[] {
                    Hex.bytesToHex(key), // raw
                    counter.getCount(),  // count
                    counter.getError(),  // error
                    metadata.getKeyValidator().getString(ByteBuffer.wrap(key)) })); // string
        }
        return new CompositeDataSupport(SAMPLING_RESULT, SAMPLER_NAMES, new Object[]{
                samplerResults.cardinality, result});
    }

    public void cleanupCache()
    {
        Collection<Range<Token>> ranges = StorageService.instance.getLocalRanges(keyspace.getName());

        for (Iterator<RowCacheKey> keyIter = CacheService.instance.rowCache.keyIterator();
             keyIter.hasNext(); )
        {
            RowCacheKey key = keyIter.next();
            DecoratedKey dk = partitioner.decorateKey(ByteBuffer.wrap(key.key));
            if (key.ksAndCFName.equals(metadata.ksAndCFName) && !Range.isInRanges(dk.getToken(), ranges))
                invalidateCachedRow(dk);
        }

        if (metadata.isCounter())
        {
            for (Iterator<CounterCacheKey> keyIter = CacheService.instance.counterCache.keyIterator();
                 keyIter.hasNext(); )
            {
                CounterCacheKey key = keyIter.next();
                DecoratedKey dk = partitioner.decorateKey(ByteBuffer.wrap(key.partitionKey));
                if (key.ksAndCFName.equals(metadata.ksAndCFName) && !Range.isInRanges(dk.getToken(), ranges))
                    CacheService.instance.counterCache.remove(key);
            }
        }
    }

    public static abstract class AbstractScanIterator extends AbstractIterator<Row> implements CloseableIterator<Row>
    {
        public boolean needsFiltering()
        {
            return true;
        }
    }

    /**
      * Iterate over a range of rows and columns from memtables/sstables.
      *
      * @param range The range of keys and columns within those keys to fetch
     */
    @SuppressWarnings("resource")
    private AbstractScanIterator getSequentialIterator(final DataRange range, long now)
    {
        assert !(range.keyRange() instanceof Range) || !((Range<?>)range.keyRange()).isWrapAround() || range.keyRange().right.isMinimum() : range.keyRange();

        final ViewFragment view = select(viewFilter(range.keyRange()));
        Tracing.trace("Executing seq scan across {} sstables for {}", view.sstables.size(), range.keyRange().getString(metadata.getKeyValidator()));

        final CloseableIterator<Row> iterator = RowIteratorFactory.getIterator(view.memtables, view.sstables, range, this, now);

        // todo this could be pushed into SSTableScanner
        return new AbstractScanIterator()
        {
            protected Row computeNext()
            {
                while (true)
                {
                    // pull a row out of the iterator
                    if (!iterator.hasNext())
                        return endOfData();

                    Row current = iterator.next();
                    DecoratedKey key = current.key;

                    if (!range.stopKey().isMinimum() && range.stopKey().compareTo(key) < 0)
                        return endOfData();

                    // skipping outside of assigned range
                    if (!range.contains(key))
                        continue;

                    if (logger.isTraceEnabled())
                        logger.trace("scanned {}", metadata.getKeyValidator().getString(key.getKey()));

                    return current;
                }
            }

            public void close() throws IOException
            {
                iterator.close();
            }
        };
    }

    @VisibleForTesting
    public List<Row> getRangeSlice(final AbstractBounds<RowPosition> range,
                                   List<IndexExpression> rowFilter,
                                   IDiskAtomFilter columnFilter,
                                   int maxResults)
    {
        return getRangeSlice(range, rowFilter, columnFilter, maxResults, System.currentTimeMillis());
    }

    public List<Row> getRangeSlice(final AbstractBounds<RowPosition> range,
                                   List<IndexExpression> rowFilter,
                                   IDiskAtomFilter columnFilter,
                                   int maxResults,
                                   long now)
    {
        return getRangeSlice(makeExtendedFilter(range, columnFilter, rowFilter, maxResults, false, false, now));
    }

    /**
     * Allows generic range paging with the slice column filter.
     * Typically, suppose we have rows A, B, C ... Z having each some columns in [1, 100].
     * And suppose we want to page through the query that for all rows returns the columns
     * within [25, 75]. For that, we need to be able to do a range slice starting at (row r, column c)
     * and ending at (row Z, column 75), *but* that only return columns in [25, 75].
     * That is what this method allows. The columnRange is the "window" of  columns we are interested
     * in each row, and columnStart (resp. columnEnd) is the start (resp. end) for the first
     * (resp. last) requested row.
     */
    public ExtendedFilter makeExtendedFilter(AbstractBounds<RowPosition> keyRange,
                                             SliceQueryFilter columnRange,
                                             Composite columnStart,
                                             Composite columnStop,
                                             List<IndexExpression> rowFilter,
                                             int maxResults,
                                             boolean countCQL3Rows,
                                             long now)
    {
        DataRange dataRange = new DataRange.Paging(keyRange, columnRange, columnStart, columnStop, metadata);
        return ExtendedFilter.create(this, dataRange, rowFilter, maxResults, countCQL3Rows, now);
    }

    public List<Row> getRangeSlice(AbstractBounds<RowPosition> range,
                                   List<IndexExpression> rowFilter,
                                   IDiskAtomFilter columnFilter,
                                   int maxResults,
                                   long now,
                                   boolean countCQL3Rows,
                                   boolean isPaging)
    {
        return getRangeSlice(makeExtendedFilter(range, columnFilter, rowFilter, maxResults, countCQL3Rows, isPaging, now));
    }

    public ExtendedFilter makeExtendedFilter(AbstractBounds<RowPosition> range,
                                             IDiskAtomFilter columnFilter,
                                             List<IndexExpression> rowFilter,
                                             int maxResults,
                                             boolean countCQL3Rows,
                                             boolean isPaging,
                                             long timestamp)
    {
        DataRange dataRange;
        if (isPaging)
        {
            assert columnFilter instanceof SliceQueryFilter;
            SliceQueryFilter sfilter = (SliceQueryFilter)columnFilter;
            assert sfilter.slices.length == 1;
            // create a new SliceQueryFilter that selects all cells, but pass the original slice start and finish
            // through to DataRange.Paging to be used on the first and last partitions
            SliceQueryFilter newFilter = new SliceQueryFilter(ColumnSlice.ALL_COLUMNS_ARRAY, sfilter.isReversed(), sfilter.count);
            dataRange = new DataRange.Paging(range, newFilter, sfilter.start(), sfilter.finish(), metadata);
        }
        else
        {
            dataRange = new DataRange(range, columnFilter);
        }
        return ExtendedFilter.create(this, dataRange, rowFilter, maxResults, countCQL3Rows, timestamp);
    }

    public List<Row> getRangeSlice(ExtendedFilter filter)
    {
        long start = System.nanoTime();
        try (OpOrder.Group op = readOrdering.start())
        {
            return filter(getSequentialIterator(filter.dataRange, filter.timestamp), filter);
        }
        finally
        {
            metric.rangeLatency.addNano(System.nanoTime() - start);
        }
    }

    @VisibleForTesting
    public List<Row> search(AbstractBounds<RowPosition> range,
                            List<IndexExpression> clause,
                            IDiskAtomFilter dataFilter,
                            int maxResults)
    {
        return search(range, clause, dataFilter, maxResults, System.currentTimeMillis());
    }

    public List<Row> search(AbstractBounds<RowPosition> range,
                            List<IndexExpression> clause,
                            IDiskAtomFilter dataFilter,
                            int maxResults,
                            long now)
    {
        return search(makeExtendedFilter(range, dataFilter, clause, maxResults, false, false, now));
    }

    public List<Row> search(ExtendedFilter filter)
    {
        Tracing.trace("Executing indexed scan for {}", filter.dataRange.keyRange().getString(metadata.getKeyValidator()));
        return indexManager.search(filter);
    }

    public List<Row> filter(AbstractScanIterator rowIterator, ExtendedFilter filter)
    {
        logger.trace("Filtering {} for rows matching {}", rowIterator, filter);
        List<Row> rows = new ArrayList<Row>();
        int columnsCount = 0;
        int total = 0, matched = 0;
        boolean ignoreTombstonedPartitions = filter.ignoreTombstonedPartitions();

        try
        {
            while (rowIterator.hasNext() && matched < filter.maxRows() && columnsCount < filter.maxColumns())
            {
                // get the raw columns requested, and additional columns for the expressions if necessary
                Row rawRow = rowIterator.next();
                total++;
                ColumnFamily data = rawRow.cf;

                if (rowIterator.needsFiltering())
                {
                    IDiskAtomFilter extraFilter = filter.getExtraFilter(rawRow.key, data);
                    if (extraFilter != null)
                    {
                        ColumnFamily cf = filter.cfs.getColumnFamily(new QueryFilter(rawRow.key, name, extraFilter, filter.timestamp));
                        if (cf != null)
                            data.addAll(cf);
                    }

                    removeDroppedColumns(data);

                    if (!filter.isSatisfiedBy(rawRow.key, data, null, null))
                        continue;

                    logger.trace("{} satisfies all filter expressions", data);
                    // cut the resultset back to what was requested, if necessary
                    data = filter.prune(rawRow.key, data);
                }
                else
                {
                    removeDroppedColumns(data);
                }

                rows.add(new Row(rawRow.key, data));
                if (!ignoreTombstonedPartitions || !data.hasOnlyTombstones(filter.timestamp))
                    matched++;

                if (data != null)
                    columnsCount += filter.lastCounted(data);
                // Update the underlying filter to avoid querying more columns per slice than necessary and to handle paging
                filter.updateFilter(columnsCount);
            }

            return rows;
        }
        finally
        {
            try
            {
                rowIterator.close();
                Tracing.trace("Scanned {} rows and matched {}", total, matched);
            }
            catch (IOException e)
            {
                throw new RuntimeException(e);
            }
        }
    }

    public CellNameType getComparator()
    {
        return metadata.comparator;
    }

    public void snapshotWithoutFlush(String snapshotName)
    {
        snapshotWithoutFlush(snapshotName, null, false);
    }

    /**
     * @param ephemeral If this flag is set to true, the snapshot will be cleaned during next startup
     */
    public Set<SSTableReader> snapshotWithoutFlush(String snapshotName, Predicate<SSTableReader> predicate, boolean ephemeral)
    {
        Set<SSTableReader> snapshottedSSTables = new HashSet<>();
        for (ColumnFamilyStore cfs : concatWithIndexes())
        {
            final JSONArray filesJSONArr = new JSONArray();
            try (RefViewFragment currentView = cfs.selectAndReference(CANONICAL_SSTABLES))
            {
                for (SSTableReader ssTable : currentView.sstables)
                {
                    if (predicate != null && !predicate.apply(ssTable))
                        continue;

                    File snapshotDirectory = Directories.getSnapshotDirectory(ssTable.descriptor, snapshotName);
                    ssTable.createLinks(snapshotDirectory.getPath()); // hard links
                    filesJSONArr.add(ssTable.descriptor.relativeFilenameFor(Component.DATA));

                    if (logger.isTraceEnabled())
                        logger.trace("Snapshot for {} keyspace data file {} created in {}", keyspace, ssTable.getFilename(), snapshotDirectory);
                    snapshottedSSTables.add(ssTable);
                }

                writeSnapshotManifest(filesJSONArr, snapshotName);
            }
        }
        if (ephemeral)
            createEphemeralSnapshotMarkerFile(snapshotName);
        return snapshottedSSTables;
    }

    private void writeSnapshotManifest(final JSONArray filesJSONArr, final String snapshotName)
    {
        final File manifestFile = directories.getSnapshotManifestFile(snapshotName);

        try
        {
            if (!manifestFile.getParentFile().exists())
                manifestFile.getParentFile().mkdirs();

            try (PrintStream out = new PrintStream(manifestFile))
            {
                final JSONObject manifestJSON = new JSONObject();
                manifestJSON.put("files", filesJSONArr);
                out.println(manifestJSON.toJSONString());
            }
        }
        catch (IOException e)
        {
            throw new FSWriteError(e, manifestFile);
        }
    }

    private void createEphemeralSnapshotMarkerFile(final String snapshot)
    {
        final File ephemeralSnapshotMarker = directories.getNewEphemeralSnapshotMarkerFile(snapshot);

        try
        {
            if (!ephemeralSnapshotMarker.getParentFile().exists())
                ephemeralSnapshotMarker.getParentFile().mkdirs();

            Files.createFile(ephemeralSnapshotMarker.toPath());
            logger.trace("Created ephemeral snapshot marker file on {}.", ephemeralSnapshotMarker.getAbsolutePath());
        }
        catch (IOException e)
        {
            logger.warn(String.format("Could not create marker file %s for ephemeral snapshot %s. " +
                                      "In case there is a failure in the operation that created " +
                                      "this snapshot, you may need to clean it manually afterwards.",
                                      ephemeralSnapshotMarker.getAbsolutePath(), snapshot), e);
        }
    }

    protected static void clearEphemeralSnapshots(Directories directories)
    {
        for (String ephemeralSnapshot : directories.listEphemeralSnapshots())
        {
            logger.trace("Clearing ephemeral snapshot {} leftover from previous session.", ephemeralSnapshot);
            Directories.clearSnapshot(ephemeralSnapshot, directories.getCFDirectories());
        }
    }

    public Refs<SSTableReader> getSnapshotSSTableReader(String tag) throws IOException
    {
        Map<Integer, SSTableReader> active = new HashMap<>();
        for (SSTableReader sstable : data.getView().sstables)
            active.put(sstable.descriptor.generation, sstable);
        Map<Descriptor, Set<Component>> snapshots = directories.sstableLister().snapshots(tag).list();
        Refs<SSTableReader> refs = new Refs<>();
        try
        {
            for (Map.Entry<Descriptor, Set<Component>> entries : snapshots.entrySet())
            {
                // Try acquire reference to an active sstable instead of snapshot if it exists,
                // to avoid opening new sstables. If it fails, use the snapshot reference instead.
                SSTableReader sstable = active.get(entries.getKey().generation);
                if (sstable == null || !refs.tryRef(sstable))
                {
                    if (logger.isTraceEnabled())
                        logger.trace("using snapshot sstable {}", entries.getKey());
                    // open without tracking hotness
                    sstable = SSTableReader.open(entries.getKey(), entries.getValue(), metadata, partitioner, true, false);
                    refs.tryRef(sstable);
                    // release the self ref as we never add the snapshot sstable to DataTracker where it is otherwise released
                    sstable.selfRef().release();
                }
                else if (logger.isTraceEnabled())
                {
                    logger.trace("using active sstable {}", entries.getKey());
                }
            }
        }
        catch (IOException | RuntimeException e)
        {
            // In case one of the snapshot sstables fails to open,
            // we must release the references to the ones we opened so far
            refs.release();
            throw e;
        }
        return refs;
    }

    /**
     * Take a snap shot of this columnfamily store.
     *
     * @param snapshotName the name of the associated with the snapshot
     */
    public Set<SSTableReader> snapshot(String snapshotName)
    {
        return snapshot(snapshotName, null, false);
    }


    /**
     * @param ephemeral If this flag is set to true, the snapshot will be cleaned up during next startup
     */
    public Set<SSTableReader> snapshot(String snapshotName, Predicate<SSTableReader> predicate, boolean ephemeral)
    {
        forceBlockingFlush();
        return snapshotWithoutFlush(snapshotName, predicate, ephemeral);
    }

    public boolean snapshotExists(String snapshotName)
    {
        return directories.snapshotExists(snapshotName);
    }

    public long getSnapshotCreationTime(String snapshotName)
    {
        return directories.snapshotCreationTime(snapshotName);
    }

    /**
     * Clear all the snapshots for a given column family.
     *
     * @param snapshotName the user supplied snapshot name. If left empty,
     *                     all the snapshots will be cleaned.
     */
    public void clearSnapshot(String snapshotName)
    {
        List<File> snapshotDirs = directories.getCFDirectories();
        Directories.clearSnapshot(snapshotName, snapshotDirs);
    }
    /**
     *
     * @return  Return a map of all snapshots to space being used
     * The pair for a snapshot has true size and size on disk.
     */
    public Map<String, Pair<Long,Long>> getSnapshotDetails()
    {
        return directories.getSnapshotDetails();
    }

    public boolean hasUnreclaimedSpace()
    {
        return metric.liveDiskSpaceUsed.getCount() < metric.totalDiskSpaceUsed.getCount();
    }

    /**
     * @return the cached row for @param key if it is already present in the cache.
     * That is, unlike getThroughCache, it will not readAndCache the row if it is not present, nor
     * are these calls counted in cache statistics.
     *
     * Note that this WILL cause deserialization of a SerializingCache row, so if all you
     * need to know is whether a row is present or not, use containsCachedRow instead.
     */
    public ColumnFamily getRawCachedRow(DecoratedKey key)
    {
        if (!isRowCacheEnabled())
            return null;

        IRowCacheEntry cached = CacheService.instance.rowCache.getInternal(new RowCacheKey(metadata.ksAndCFName, key));
        return cached == null || cached instanceof RowCacheSentinel ? null : (ColumnFamily)cached;
    }

    private void invalidateCaches()
    {
        CacheService.instance.invalidateKeyCacheForCf(metadata.ksAndCFName);
        CacheService.instance.invalidateRowCacheForCf(metadata.ksAndCFName);
        if (metadata.isCounter())
            CacheService.instance.invalidateCounterCacheForCf(metadata.ksAndCFName);
    }

    public int invalidateRowCache(Collection<Bounds<Token>> boundsToInvalidate)
    {
        int invalidatedKeys = 0;
        for (Iterator<RowCacheKey> keyIter = CacheService.instance.rowCache.keyIterator();
             keyIter.hasNext(); )
        {
            RowCacheKey key = keyIter.next();
            DecoratedKey dk = partitioner.decorateKey(ByteBuffer.wrap(key.key));
            if (key.ksAndCFName.equals(metadata.ksAndCFName) && Bounds.isInBounds(dk.getToken(), boundsToInvalidate))
            {
                invalidateCachedRow(dk);
                invalidatedKeys++;
            }
        }

        return invalidatedKeys;
    }

    public int invalidateCounterCache(Collection<Bounds<Token>> boundsToInvalidate)
    {
        int invalidatedKeys = 0;
        for (Iterator<CounterCacheKey> keyIter = CacheService.instance.counterCache.keyIterator();
             keyIter.hasNext(); )
        {
            CounterCacheKey key = keyIter.next();
            DecoratedKey dk = partitioner.decorateKey(ByteBuffer.wrap(key.partitionKey));
            if (key.ksAndCFName.equals(metadata.ksAndCFName) && Bounds.isInBounds(dk.getToken(), boundsToInvalidate))
            {
                CacheService.instance.counterCache.remove(key);
                invalidatedKeys++;
            }
        }
        return invalidatedKeys;
    }

    /**
     * @return true if @param key is contained in the row cache
     */
    public boolean containsCachedRow(DecoratedKey key)
    {
        return CacheService.instance.rowCache.getCapacity() != 0 && CacheService.instance.rowCache.containsKey(new RowCacheKey(metadata.ksAndCFName, key));
    }

    public void invalidateCachedRow(RowCacheKey key)
    {
        CacheService.instance.rowCache.remove(key);
    }

    public void invalidateCachedRow(DecoratedKey key)
    {
        UUID cfId = Schema.instance.getId(keyspace.getName(), this.name);
        if (cfId == null)
            return; // secondary index

        invalidateCachedRow(new RowCacheKey(metadata.ksAndCFName, key));
    }

    public ClockAndCount getCachedCounter(ByteBuffer partitionKey, CellName cellName)
    {
        if (CacheService.instance.counterCache.getCapacity() == 0L) // counter cache disabled.
            return null;
        return CacheService.instance.counterCache.get(CounterCacheKey.create(metadata.ksAndCFName, partitionKey, cellName));
    }

    public void putCachedCounter(ByteBuffer partitionKey, CellName cellName, ClockAndCount clockAndCount)
    {
        if (CacheService.instance.counterCache.getCapacity() == 0L) // counter cache disabled.
            return;
        CacheService.instance.counterCache.put(CounterCacheKey.create(metadata.ksAndCFName, partitionKey, cellName), clockAndCount);
    }

    public void forceMajorCompaction() throws InterruptedException, ExecutionException
    {
        forceMajorCompaction(false);
    }


    public void forceMajorCompaction(boolean splitOutput) throws InterruptedException, ExecutionException
    {
        CompactionManager.instance.performMaximal(this, splitOutput);
    }

    public static Iterable<ColumnFamilyStore> all()
    {
        List<Iterable<ColumnFamilyStore>> stores = new ArrayList<Iterable<ColumnFamilyStore>>(Schema.instance.getKeyspaces().size());
        for (Keyspace keyspace : Keyspace.all())
        {
            stores.add(keyspace.getColumnFamilyStores());
        }
        return Iterables.concat(stores);
    }

    public Iterable<DecoratedKey> keySamples(Range<Token> range)
    {
        try (RefViewFragment view = selectAndReference(CANONICAL_SSTABLES))
        {
            Iterable<DecoratedKey>[] samples = new Iterable[view.sstables.size()];
            int i = 0;
            for (SSTableReader sstable: view.sstables)
            {
                samples[i++] = sstable.getKeySamples(range);
            }
            return Iterables.concat(samples);
        }
    }

    public long estimatedKeysForRange(Range<Token> range)
    {
        try (RefViewFragment view = selectAndReference(CANONICAL_SSTABLES))
        {
            long count = 0;
            for (SSTableReader sstable : view.sstables)
                count += sstable.estimatedKeysForRanges(Collections.singleton(range));
            return count;
        }
    }

    /**
     * For testing.  No effort is made to clear historical or even the current memtables, nor for
     * thread safety.  All we do is wipe the sstable containers clean, while leaving the actual
     * data files present on disk.  (This allows tests to easily call loadNewSSTables on them.)
     */
    @VisibleForTesting
    public void clearUnsafe()
    {
        for (final ColumnFamilyStore cfs : concatWithIndexes())
        {
            cfs.runWithCompactionsDisabled(new Callable<Void>()
            {
                public Void call()
                {
                    cfs.data.reset();
                    return null;
                }
            }, true);
        }
    }

    /**
     * Truncate deletes the entire column family's data with no expensive tombstone creation
     */
    public void truncateBlocking()
    {
        // We have two goals here:
        // - truncate should delete everything written before truncate was invoked
        // - but not delete anything that isn't part of the snapshot we create.
        // We accomplish this by first flushing manually, then snapshotting, and
        // recording the timestamp IN BETWEEN those actions. Any sstables created
        // with this timestamp or greater time, will not be marked for delete.
        //
        // Bonus complication: since we store replay position in sstable metadata,
        // truncating those sstables means we will replay any CL segments from the
        // beginning if we restart before they [the CL segments] are discarded for
        // normal reasons post-truncate.  To prevent this, we store truncation
        // position in the System keyspace.
        logger.trace("truncating {}", name);

        if (keyspace.getMetadata().durableWrites || DatabaseDescriptor.isAutoSnapshot())
        {
            // flush the CF being truncated before forcing the new segment
            forceBlockingFlush();

            // sleep a little to make sure that our truncatedAt comes after any sstable
            // that was part of the flushed we forced; otherwise on a tie, it won't get deleted.
            Uninterruptibles.sleepUninterruptibly(1, TimeUnit.MILLISECONDS);
        }
        else
        {
            // just nuke the memtable data w/o writing to disk first
            synchronized (data)
            {
                final Flush flush = new Flush(true);
                flushExecutor.execute(flush);
                postFlushExecutor.submit(flush.postFlush);
            }
        }

        Runnable truncateRunnable = new Runnable()
        {
            public void run()
            {
                logger.trace("Discarding sstable data for truncated CF + indexes");

                final long truncatedAt = System.currentTimeMillis();
                data.notifyTruncated(truncatedAt);

                if (DatabaseDescriptor.isAutoSnapshot())
                    snapshot(Keyspace.getTimestampedSnapshotName(name));

                ReplayPosition replayAfter = discardSSTables(truncatedAt);

                for (SecondaryIndex index : indexManager.getIndexes())
                    index.truncateBlocking(truncatedAt);

                SystemKeyspace.saveTruncationRecord(ColumnFamilyStore.this, truncatedAt, replayAfter);
                logger.trace("cleaning out row cache");
                invalidateCaches();
            }
        };

        runWithCompactionsDisabled(Executors.callable(truncateRunnable), true);
        logger.trace("truncate complete");
    }

    public <V> V runWithCompactionsDisabled(Callable<V> callable, boolean interruptValidation)
    {
        // synchronize so that concurrent invocations don't re-enable compactions partway through unexpectedly,
        // and so we only run one major compaction at a time
        synchronized (this)
        {
            logger.trace("Cancelling in-progress compactions for {}", metadata.cfName);

            Iterable<ColumnFamilyStore> selfWithIndexes = concatWithIndexes();
            for (ColumnFamilyStore cfs : selfWithIndexes)
                cfs.getCompactionStrategy().pause();
            try
            {
                // interrupt in-progress compactions
                CompactionManager.instance.interruptCompactionForCFs(selfWithIndexes, interruptValidation);
                CompactionManager.instance.waitForCessation(selfWithIndexes);

                // doublecheck that we finished, instead of timing out
                for (ColumnFamilyStore cfs : selfWithIndexes)
                {
                    if (!cfs.getTracker().getCompacting().isEmpty())
                    {
                        logger.warn("Unable to cancel in-progress compactions for {}.  Perhaps there is an unusually large row in progress somewhere, or the system is simply overloaded.", metadata.cfName);
                        return null;
                    }
                }
                logger.trace("Compactions successfully cancelled");

                // run our task
                try
                {
                    return callable.call();
                }
                catch (Exception e)
                {
                    throw new RuntimeException(e);
                }
            }
            finally
            {
                for (ColumnFamilyStore cfs : selfWithIndexes)
                    cfs.getCompactionStrategy().resume();
            }
        }
    }

    public LifecycleTransaction markAllCompacting(final OperationType operationType)
    {
        Callable<LifecycleTransaction> callable = new Callable<LifecycleTransaction>()
        {
            public LifecycleTransaction call() throws Exception
            {
                assert data.getCompacting().isEmpty() : data.getCompacting();
                Collection<SSTableReader> sstables = Lists.newArrayList(AbstractCompactionStrategy.filterSuspectSSTables(getSSTables()));
                LifecycleTransaction modifier = data.tryModify(sstables, operationType);
                assert modifier != null: "something marked things compacting while compactions are disabled";
                return modifier;
            }
        };

        return runWithCompactionsDisabled(callable, false);
    }


    @Override
    public String toString()
    {
        return "CFS(" +
               "Keyspace='" + keyspace.getName() + '\'' +
               ", ColumnFamily='" + name + '\'' +
               ')';
    }

    public void disableAutoCompaction()
    {
        // we don't use CompactionStrategy.pause since we don't want users flipping that on and off
        // during runWithCompactionsDisabled
        this.compactionStrategyWrapper.disable();
    }

    public void enableAutoCompaction()
    {
        enableAutoCompaction(false);
    }

    /**
     * used for tests - to be able to check things after a minor compaction
     * @param waitForFutures if we should block until autocompaction is done
     */
    @VisibleForTesting
    public void enableAutoCompaction(boolean waitForFutures)
    {
        this.compactionStrategyWrapper.enable();
        List<Future<?>> futures = CompactionManager.instance.submitBackground(this);
        if (waitForFutures)
            FBUtilities.waitOnFutures(futures);
    }

    public boolean isAutoCompactionDisabled()
    {
        return !this.compactionStrategyWrapper.isEnabled();
    }

    /*
     JMX getters and setters for the Default<T>s.
       - get/set minCompactionThreshold
       - get/set maxCompactionThreshold
       - get     memsize
       - get     memops
       - get/set memtime
     */

    public AbstractCompactionStrategy getCompactionStrategy()
    {
        return compactionStrategyWrapper;
    }

    public void setCompactionThresholds(int minThreshold, int maxThreshold)
    {
        validateCompactionThresholds(minThreshold, maxThreshold);

        minCompactionThreshold.set(minThreshold);
        maxCompactionThreshold.set(maxThreshold);
        CompactionManager.instance.submitBackground(this);
    }

    public int getMinimumCompactionThreshold()
    {
        return minCompactionThreshold.value();
    }

    public void setMinimumCompactionThreshold(int minCompactionThreshold)
    {
        validateCompactionThresholds(minCompactionThreshold, maxCompactionThreshold.value());
        this.minCompactionThreshold.set(minCompactionThreshold);
    }

    public int getMaximumCompactionThreshold()
    {
        return maxCompactionThreshold.value();
    }

    public void setMaximumCompactionThreshold(int maxCompactionThreshold)
    {
        validateCompactionThresholds(minCompactionThreshold.value(), maxCompactionThreshold);
        this.maxCompactionThreshold.set(maxCompactionThreshold);
    }

    private void validateCompactionThresholds(int minThreshold, int maxThreshold)
    {
        if (minThreshold > maxThreshold)
            throw new RuntimeException(String.format("The min_compaction_threshold cannot be larger than the max_compaction_threshold. " +
                                                     "Min is '%d', Max is '%d'.", minThreshold, maxThreshold));

        if (maxThreshold == 0 || minThreshold == 0)
            throw new RuntimeException("Disabling compaction by setting min_compaction_threshold or max_compaction_threshold to 0 " +
                    "is deprecated, set the compaction strategy option 'enabled' to 'false' instead or use the nodetool command 'disableautocompaction'.");
    }

    // End JMX get/set.

    public int getMeanColumns()
    {
        long sum = 0;
        long count = 0;
        for (SSTableReader sstable : getSSTables())
        {
            long n = sstable.getEstimatedColumnCount().count();
            sum += sstable.getEstimatedColumnCount().mean() * n;
            count += n;
        }
        return count > 0 ? (int) (sum / count) : 0;
    }

    public long estimateKeys()
    {
        long n = 0;
        for (SSTableReader sstable : getSSTables())
            n += sstable.estimatedKeys();
        return n;
    }

    /** true if this CFS contains secondary index data */
    public boolean isIndex()
    {
        return partitioner instanceof LocalPartitioner;
    }

    public Iterable<ColumnFamilyStore> concatWithIndexes()
    {
        // we return the main CFS first, which we rely on for simplicity in switchMemtable(), for getting the
        // latest replay position
        return Iterables.concat(Collections.singleton(this), indexManager.getIndexesBackedByCfs());
    }

    public List<String> getBuiltIndexes()
    {
       return indexManager.getBuiltIndexes();
    }

    public int getUnleveledSSTables()
    {
        return this.compactionStrategyWrapper.getUnleveledSSTables();
    }

    public int[] getSSTableCountPerLevel()
    {
        return compactionStrategyWrapper.getSSTableCountPerLevel();
    }

    public static class ViewFragment
    {
        public final List<SSTableReader> sstables;
        public final Iterable<Memtable> memtables;

        public ViewFragment(List<SSTableReader> sstables, Iterable<Memtable> memtables)
        {
            this.sstables = sstables;
            this.memtables = memtables;
        }
    }

    public static class RefViewFragment extends ViewFragment implements AutoCloseable
    {
        public final Refs<SSTableReader> refs;

        public RefViewFragment(List<SSTableReader> sstables, Iterable<Memtable> memtables, Refs<SSTableReader> refs)
        {
            super(sstables, memtables);
            this.refs = refs;
        }

        public void release()
        {
            refs.release();
        }

        public void close()
        {
            refs.release();
        }
    }

    public boolean isEmpty()
    {
        View view = data.getView();
        return view.sstables.isEmpty() && view.getCurrentMemtable().getOperations() == 0 && view.liveMemtables.size() <= 1 && view.flushingMemtables.size() == 0;
    }

    public boolean isRowCacheEnabled()
    {
        return metadata.getCaching().rowCache.isEnabled() && CacheService.instance.rowCache.getCapacity() > 0;
    }

    public boolean isCounterCacheEnabled()
    {
        return metadata.isCounter() && CacheService.instance.counterCache.getCapacity() > 0;
    }

    public boolean isKeyCacheEnabled()
    {
        return metadata.getCaching().keyCache.isEnabled() && CacheService.instance.keyCache.getCapacity() > 0;
    }

    /**
     * Discard all SSTables that were created before given timestamp.
     *
     * Caller should first ensure that comapctions have quiesced.
     *
     * @param truncatedAt The timestamp of the truncation
     *                    (all SSTables before that timestamp are going be marked as compacted)
     *
     * @return the most recent replay position of the truncated data
     */
    public ReplayPosition discardSSTables(long truncatedAt)
    {
        assert data.getCompacting().isEmpty() : data.getCompacting();

        List<SSTableReader> truncatedSSTables = new ArrayList<>();

        for (SSTableReader sstable : getSSTables())
        {
            if (!sstable.newSince(truncatedAt))
                truncatedSSTables.add(sstable);
        }

        if (truncatedSSTables.isEmpty())
            return ReplayPosition.NONE;

        markObsolete(truncatedSSTables, OperationType.UNKNOWN);
        return ReplayPosition.getReplayPosition(truncatedSSTables);
    }

    public double getDroppableTombstoneRatio()
    {
        double allDroppable = 0;
        long allColumns = 0;
        int localTime = (int)(System.currentTimeMillis()/1000);

        for (SSTableReader sstable : getSSTables())
        {
            allDroppable += sstable.getDroppableTombstonesBefore(localTime - sstable.metadata.getGcGraceSeconds());
            allColumns += sstable.getEstimatedColumnCount().mean() * sstable.getEstimatedColumnCount().count();
        }
        return allColumns > 0 ? allDroppable / allColumns : 0;
    }

    public long trueSnapshotsSize()
    {
        return directories.trueSnapshotsSize();
    }

    @VisibleForTesting
    void resetFileIndexGenerator()
    {
        fileIndexGenerator.set(0);
    }

    // returns the "canonical" version of any current sstable, i.e. if an sstable is being replaced and is only partially
    // visible to reads, this sstable will be returned as its original entirety, and its replacement will not be returned
    // (even if it completely replaces it)
    public static final Function<View, List<SSTableReader>> CANONICAL_SSTABLES = new Function<View, List<SSTableReader>>()
    {
        public List<SSTableReader> apply(View view)
        {
            List<SSTableReader> sstables = new ArrayList<>();
            for (SSTableReader sstable : view.compacting)
                if (sstable.openReason != SSTableReader.OpenReason.EARLY)
                    sstables.add(sstable);
            for (SSTableReader sstable : view.sstables)
                if (!view.compacting.contains(sstable) && sstable.openReason != SSTableReader.OpenReason.EARLY)
                    sstables.add(sstable);
            return sstables;
        }
    };

    public static final Function<View, List<SSTableReader>> UNREPAIRED_SSTABLES = new Function<View, List<SSTableReader>>()
    {
        public List<SSTableReader> apply(View view)
        {
            List<SSTableReader> sstables = new ArrayList<>();
            for (SSTableReader sstable : CANONICAL_SSTABLES.apply(view))
            {
                if (!sstable.isRepaired())
                    sstables.add(sstable);
            }
            return sstables;
        }
    };

    /**
     * Returns a ColumnFamilyStore by cfId if it exists, null otherwise
     * Differently from others, this method does not throw exception if the table does not exist.
     */
    public static ColumnFamilyStore getIfExists(UUID cfId)
    {
        Pair<String, String> kscf = Schema.instance.getCF(cfId);
        if (kscf == null)
            return null;

        Keyspace keyspace = Keyspace.open(kscf.left);
        if (keyspace == null)
            return null;

        return keyspace.getColumnFamilyStore(cfId);
    }

    /**
     * Returns a ColumnFamilyStore by ksname and cfname if it exists, null otherwise
     * Differently from others, this method does not throw exception if the keyspace or table does not exist.
     */
    public static ColumnFamilyStore getIfExists(String ksName, String cfName)
    {
        if (ksName == null || cfName == null)
            return null;

        Keyspace keyspace = Keyspace.open(ksName);
        if (keyspace == null)
            return null;

        UUID id = Schema.instance.getId(ksName, cfName);
        if (id == null)
            return null;

        return keyspace.getColumnFamilyStore(id);
    }
}<|MERGE_RESOLUTION|>--- conflicted
+++ resolved
@@ -1506,20 +1506,19 @@
 
     public CompactionManager.AllSSTableOpStatus scrub(boolean disableSnapshot, boolean skipCorrupted, boolean checkData, int jobs) throws ExecutionException, InterruptedException
     {
-        return scrub(disableSnapshot, skipCorrupted, false, checkData);
+        return scrub(disableSnapshot, skipCorrupted, false, checkData, jobs);
     }
 
     @VisibleForTesting
-    public CompactionManager.AllSSTableOpStatus scrub(boolean disableSnapshot, boolean skipCorrupted, boolean alwaysFail, boolean checkData) throws ExecutionException, InterruptedException
+    public CompactionManager.AllSSTableOpStatus scrub(boolean disableSnapshot, boolean skipCorrupted, boolean alwaysFail, boolean checkData, int jobs) throws ExecutionException, InterruptedException
     {
         // skip snapshot creation during scrub, SEE JIRA 5891
         if(!disableSnapshot)
             snapshotWithoutFlush("pre-scrub-" + System.currentTimeMillis());
-<<<<<<< HEAD
 
         try
         {
-            return CompactionManager.instance.performScrub(ColumnFamilyStore.this, skipCorrupted, checkData);
+            return CompactionManager.instance.performScrub(ColumnFamilyStore.this, skipCorrupted, checkData, jobs);
         }
         catch(Throwable t)
         {
@@ -1563,9 +1562,6 @@
     public CompactionManager.AllSSTableOpStatus verify(boolean extendedVerify) throws ExecutionException, InterruptedException
     {
         return CompactionManager.instance.performVerify(ColumnFamilyStore.this, extendedVerify);
-=======
-        return CompactionManager.instance.performScrub(ColumnFamilyStore.this, skipCorrupted, checkData, jobs);
->>>>>>> 8b8a3f5b
     }
 
     public CompactionManager.AllSSTableOpStatus sstablesRewrite(boolean excludeCurrentVersion, int jobs) throws ExecutionException, InterruptedException
