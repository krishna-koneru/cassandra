--- conflicted
+++ resolved
@@ -93,11 +93,7 @@
     CommitLog(String location, CommitLogArchiver archiver)
     {
         this.location = location;
-<<<<<<< HEAD
-        ICompressor compressor = compressorClass != null ? CompressionParams.createCompressor(compressorClass) : null;
-=======
         this.configuration = new Configuration(DatabaseDescriptor.getCommitLogCompression());
->>>>>>> 6c445d6b
         DatabaseDescriptor.createAllDirectories();
 
         this.archiver = archiver;
@@ -439,7 +435,7 @@
      */
     public void resetConfiguration()
     {
-        this.configuration = new Configuration(DatabaseDescriptor.getCommitLogCompression());
+        configuration = new Configuration(DatabaseDescriptor.getCommitLogCompression());
     }
 
     /**
@@ -513,7 +509,7 @@
         public Configuration(ParameterizedClass compressorClass)
         {
             this.compressorClass = compressorClass;
-            this.compressor = compressorClass != null ? CompressionParameters.createCompressor(compressorClass) : null;
+            this.compressor = compressorClass != null ? CompressionParams.createCompressor(compressorClass) : null;
         }
 
         /**
