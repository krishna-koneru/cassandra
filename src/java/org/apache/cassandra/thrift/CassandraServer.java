--- conflicted
+++ resolved
@@ -1971,16 +1971,16 @@
         try
         {
             ThriftClientState cState = state();
-            org.apache.cassandra.cql3.CQLStatement statement = cState.getCQLQueryHandler().getPreparedForThrift(itemId);
-
-            if (statement == null)
+            ParsedStatement.Prepared prepared = cState.getCQLQueryHandler().getPreparedForThrift(itemId);
+
+            if (prepared == null)
                 throw new InvalidRequestException(String.format("Prepared query with ID %d not found" +
                                                                 " (either the query was not prepared on this host (maybe the host has been restarted?)" +
                                                                 " or you have prepared too many queries and it has been evicted from the internal cache)",
                                                                 itemId));
-            logger.trace("Retrieved prepared statement #{} with {} bind markers", itemId, statement.getBoundTerms());
-
-            return cState.getCQLQueryHandler().processPrepared(statement,
+            logger.trace("Retrieved prepared statement #{} with {} bind markers", itemId, prepared.statement.getBoundTerms());
+
+            return cState.getCQLQueryHandler().processPrepared(prepared.statement,
                                                                cState.getQueryState(),
                                                                QueryOptions.fromProtocolV2(ThriftConversion.fromThrift(cLevel), bindVariables)).toThriftResult();
         }
@@ -2070,95 +2070,6 @@
             columnSlice.setFinish(new byte[0]);
     }
 
-<<<<<<< HEAD
-=======
-    public CqlResult execute_prepared_cql_query(int itemId, List<ByteBuffer> bindVariables)
-    throws InvalidRequestException, UnavailableException, TimedOutException, SchemaDisagreementException, TException
-    {
-        validateCQLVersion(2);
-        maybeLogCQL2Warning();
-
-        if (startSessionIfRequested())
-        {
-            // TODO we don't have [typed] access to CQL bind variables here.  CASSANDRA-4560 is open to add support.
-            Tracing.instance.begin("execute_prepared_cql_query", Collections.<String, String>emptyMap());
-        }
-        else
-        {
-            logger.debug("execute_prepared_cql_query");
-        }
-
-        try
-        {
-            ThriftClientState cState = state();
-            CQLStatement statement = cState.getPrepared().get(itemId);
-
-            if (statement == null)
-                throw new InvalidRequestException(String.format("Prepared query with ID %d not found", itemId));
-            logger.trace("Retrieved prepared statement #{} with {} bind markers", itemId, statement.boundTerms);
-
-            return QueryProcessor.processPrepared(statement, cState, bindVariables);
-        }
-        catch (RequestExecutionException e)
-        {
-            throw ThriftConversion.rethrow(e);
-        }
-        catch (RequestValidationException e)
-        {
-            throw ThriftConversion.toThrift(e);
-        }
-        finally
-        {
-            Tracing.instance.stopSession();
-        }
-    }
-
-    public CqlResult execute_prepared_cql3_query(int itemId, List<ByteBuffer> bindVariables, ConsistencyLevel cLevel)
-    throws InvalidRequestException, UnavailableException, TimedOutException, SchemaDisagreementException, TException
-    {
-        validateCQLVersion(3);
-
-        if (startSessionIfRequested())
-        {
-            // TODO we don't have [typed] access to CQL bind variables here.  CASSANDRA-4560 is open to add support.
-            Tracing.instance.begin("execute_prepared_cql3_query", Collections.<String, String>emptyMap());
-        }
-        else
-        {
-            logger.debug("execute_prepared_cql3_query");
-        }
-
-        try
-        {
-            ThriftClientState cState = state();
-            ParsedStatement.Prepared prepared = cState.getCQLQueryHandler().getPreparedForThrift(itemId);
-
-            if (prepared == null)
-                throw new InvalidRequestException(String.format("Prepared query with ID %d not found" +
-                                                                " (either the query was not prepared on this host (maybe the host has been restarted?)" +
-                                                                " or you have prepared too many queries and it has been evicted from the internal cache)",
-                                                                itemId));
-            logger.trace("Retrieved prepared statement #{} with {} bind markers", itemId, prepared.statement.getBoundTerms());
-
-            return cState.getCQLQueryHandler().processPrepared(prepared.statement,
-                                                               cState.getQueryState(),
-                                                               QueryOptions.fromProtocolV2(ThriftConversion.fromThrift(cLevel), bindVariables)).toThriftResult();
-        }
-        catch (RequestExecutionException e)
-        {
-            throw ThriftConversion.rethrow(e);
-        }
-        catch (RequestValidationException e)
-        {
-            throw ThriftConversion.toThrift(e);
-        }
-        finally
-        {
-            Tracing.instance.stopSession();
-        }
-    }
-
->>>>>>> 24c181ff
     /*
      * No-op since 3.0.
      */
